lockfileVersion: 5.3

importers:

  .:
    specifiers:
      '@astrojs/webapi': workspace:*
      '@changesets/changelog-github': ^0.4.3
      '@changesets/cli': ^2.21.1
      '@octokit/action': ^3.18.0
      '@typescript-eslint/eslint-plugin': ^5.15.0
      '@typescript-eslint/parser': ^5.15.0
      del: ^6.0.0
      esbuild: 0.14.25
      eslint: ^8.11.0
      eslint-config-prettier: ^8.5.0
      eslint-plugin-prettier: ^4.0.0
      execa: ^6.1.0
      prettier: ^2.6.0
      pretty-bytes: ^6.0.0
      tiny-glob: ^0.2.9
      turbo: ^1.1.6
      typescript: ~4.6.2
    dependencies:
      '@astrojs/webapi': link:packages/webapi
    devDependencies:
      '@changesets/changelog-github': 0.4.3
      '@changesets/cli': 2.21.1
      '@octokit/action': 3.18.0
      '@typescript-eslint/eslint-plugin': 5.15.0_f2c49ce7d0e93ebcfdb4b7d25b131b28
      '@typescript-eslint/parser': 5.15.0_eslint@8.11.0+typescript@4.6.2
      del: 6.0.0
      esbuild: 0.14.25
      eslint: 8.11.0
      eslint-config-prettier: 8.5.0_eslint@8.11.0
      eslint-plugin-prettier: 4.0.0_68edcf5670f37721baf5d2cac6124e4d
      execa: 6.1.0
      prettier: 2.6.0
      pretty-bytes: 6.0.0
      tiny-glob: 0.2.9
      turbo: 1.1.6
      typescript: 4.6.2

  examples/blog:
    specifiers:
      '@astrojs/preact': ^0.0.2-next.0
      astro: ^0.25.0-next.2
      preact: ^10.6.6
    dependencies:
      preact: 10.6.6
    devDependencies:
      '@astrojs/preact': link:../../packages/integrations/preact
      astro: link:../../packages/astro

  examples/blog-multiple-authors:
    specifiers:
      '@astrojs/preact': ^0.0.2-next.0
      astro: ^0.25.0-next.2
      preact: ^10.6.6
      sass: ^1.49.9
    dependencies:
      preact: 10.6.6
    devDependencies:
      '@astrojs/preact': link:../../packages/integrations/preact
      astro: link:../../packages/astro
      sass: 1.49.9

  examples/component:
    specifiers:
      astro: ^0.25.0-next.2
    devDependencies:
      astro: link:../../packages/astro

  examples/component/demo:
    specifiers:
      '@example/my-component': workspace:*
      astro: ^0.25.0-next.2
    devDependencies:
      '@example/my-component': link:../packages/my-component
      astro: link:../../../packages/astro

  examples/component/packages/my-component:
    specifiers: {}

  examples/docs:
    specifiers:
      '@algolia/client-search': ^4.13.0
      '@astrojs/preact': ^0.0.2-next.0
      '@astrojs/react': ^0.0.2-next.0
      '@docsearch/css': ^3.0.0
      '@docsearch/react': ^3.0.0
      '@types/react': ^17.0.41
      astro: ^0.25.0-next.2
      preact: ^10.6.6
      react: ^17.0.2
      react-dom: ^17.0.2
    dependencies:
      '@algolia/client-search': 4.13.0
      '@docsearch/css': 3.0.0
      '@docsearch/react': 3.0.0_f910a0b2c2e853d214c9bb56988eaf61
      '@types/react': 17.0.41
      preact: 10.6.6
      react: 17.0.2
      react-dom: 17.0.2_react@17.0.2
    devDependencies:
      '@astrojs/preact': link:../../packages/integrations/preact
      '@astrojs/react': link:../../packages/integrations/react
      astro: link:../../packages/astro

  examples/env-vars:
    specifiers:
      astro: ^0.25.0-next.2
    devDependencies:
      astro: link:../../packages/astro

  examples/framework-alpine:
    specifiers:
      astro: ^0.25.0-next.2
    devDependencies:
      astro: link:../../packages/astro

  examples/framework-lit:
    specifiers:
      '@astrojs/lit': ^0.0.2-next.0
      '@webcomponents/template-shadowroot': ^0.1.0
      astro: ^0.25.0-next.2
      lit: ^2.2.1
    dependencies:
      '@webcomponents/template-shadowroot': 0.1.0
      lit: 2.2.1
    devDependencies:
      '@astrojs/lit': link:../../packages/integrations/lit
      astro: link:../../packages/astro

  examples/framework-multiple:
    specifiers:
      '@astrojs/lit': ^0.0.2-next.0
      '@astrojs/preact': ^0.0.2-next.0
      '@astrojs/react': ^0.0.2-next.0
      '@astrojs/solid-js': ^0.0.2-next.0
      '@astrojs/svelte': ^0.0.2-next.0
      '@astrojs/vue': ^0.0.2-next.0
      '@webcomponents/template-shadowroot': ^0.1.0
      astro: ^0.25.0-next.2
      lit: ^2.2.1
      preact: ^10.6.6
      react: ^17.0.2
      react-dom: ^17.0.2
      solid-js: ^1.3.13
      svelte: ^3.46.4
      vue: ^3.2.31
    dependencies:
      '@webcomponents/template-shadowroot': 0.1.0
      lit: 2.2.1
      preact: 10.6.6
      react: 17.0.2
      react-dom: 17.0.2_react@17.0.2
      solid-js: 1.3.13
      svelte: 3.46.4
      vue: 3.2.31
    devDependencies:
      '@astrojs/lit': link:../../packages/integrations/lit
      '@astrojs/preact': link:../../packages/integrations/preact
      '@astrojs/react': link:../../packages/integrations/react
      '@astrojs/solid-js': link:../../packages/integrations/solid
      '@astrojs/svelte': link:../../packages/integrations/svelte
      '@astrojs/vue': link:../../packages/integrations/vue
      astro: link:../../packages/astro

  examples/framework-preact:
    specifiers:
      '@astrojs/preact': ^0.0.2-next.0
      astro: ^0.25.0-next.2
      preact: ^10.6.6
    dependencies:
      preact: 10.6.6
    devDependencies:
      '@astrojs/preact': link:../../packages/integrations/preact
      astro: link:../../packages/astro

  examples/framework-react:
    specifiers:
      '@astrojs/react': ^0.0.2-next.0
      astro: ^0.25.0-next.2
      react: ^17.0.2
      react-dom: ^17.0.2
    dependencies:
      react: 17.0.2
      react-dom: 17.0.2_react@17.0.2
    devDependencies:
      '@astrojs/react': link:../../packages/integrations/react
      astro: link:../../packages/astro

  examples/framework-solid:
    specifiers:
      '@astrojs/solid-js': ^0.0.2-next.0
      astro: ^0.25.0-next.2
      solid-js: ^1.3.13
    dependencies:
      solid-js: 1.3.13
    devDependencies:
      '@astrojs/solid-js': link:../../packages/integrations/solid
      astro: link:../../packages/astro

  examples/framework-svelte:
    specifiers:
      '@astrojs/svelte': ^0.0.2-next.0
      astro: ^0.25.0-next.2
      svelte: ^3.46.4
    dependencies:
      svelte: 3.46.4
    devDependencies:
      '@astrojs/svelte': link:../../packages/integrations/svelte
      astro: link:../../packages/astro

  examples/framework-vue:
    specifiers:
      '@astrojs/vue': ^0.0.2-next.0
      astro: ^0.25.0-next.2
      vue: ^3.2.31
    dependencies:
      vue: 3.2.31
    devDependencies:
      '@astrojs/vue': link:../../packages/integrations/vue
      astro: link:../../packages/astro

  examples/integrations-playground:
    specifiers:
      '@astrojs/lit': ^0.0.2-next.0
      '@astrojs/partytown': ^0.0.2-next.0
      '@astrojs/react': ^0.0.2-next.0
      '@astrojs/sitemap': ^0.0.2-next.0
      '@astrojs/tailwind': ^0.0.2-next.0
      '@astrojs/turbolinks': ^0.0.2-next.0
      '@webcomponents/template-shadowroot': ^0.1.0
      astro: ^0.25.0-next.2
      lit: ^2.2.1
      preact: ^10.6.6
      react: ^17.0.2
      react-dom: ^17.0.2
      solid-js: ^1.3.13
      svelte: ^3.46.4
      vue: ^3.2.31
    dependencies:
      '@webcomponents/template-shadowroot': 0.1.0
      lit: 2.2.1
      preact: 10.6.6
      react: 17.0.2
      react-dom: 17.0.2_react@17.0.2
      solid-js: 1.3.13
      svelte: 3.46.4
      vue: 3.2.31
    devDependencies:
      '@astrojs/lit': link:../../packages/integrations/lit
      '@astrojs/partytown': link:../../packages/integrations/partytown
      '@astrojs/react': link:../../packages/integrations/react
      '@astrojs/sitemap': link:../../packages/integrations/sitemap
      '@astrojs/tailwind': link:../../packages/integrations/tailwind
      '@astrojs/turbolinks': link:../../packages/integrations/turbolinks
      astro: link:../../packages/astro

  examples/minimal:
    specifiers:
      astro: ^0.25.0-next.2
    devDependencies:
      astro: link:../../packages/astro

  examples/non-html-pages:
    specifiers:
      astro: ^0.25.0-next.2
    devDependencies:
      astro: link:../../packages/astro

  examples/portfolio:
    specifiers:
      '@astrojs/preact': ^0.0.2-next.0
      astro: ^0.25.0-next.2
      preact: ^10.6.6
      sass: ^1.49.9
    dependencies:
      preact: 10.6.6
    devDependencies:
      '@astrojs/preact': link:../../packages/integrations/preact
      astro: link:../../packages/astro
      sass: 1.49.9

  examples/ssr:
    specifiers:
<<<<<<< HEAD
      '@astrojs/node': ^0.0.1
      '@astrojs/svelte': ^0.0.1
      astro: ^0.25.0-next.1
=======
      '@astrojs/svelte': ^0.0.2-next.0
      astro: ^0.25.0-next.2
>>>>>>> 930dc75c
      concurrently: ^7.0.0
      lightcookie: ^1.0.25
      svelte: ^3.46.4
      unocss: ^0.15.6
      vite-imagetools: ^4.0.3
    dependencies:
      svelte: 3.46.4
    devDependencies:
      '@astrojs/node': link:../../packages/integrations/node
      '@astrojs/svelte': link:../../packages/integrations/svelte
      astro: link:../../packages/astro
      concurrently: 7.0.0
      lightcookie: 1.0.25
      unocss: 0.15.6
      vite-imagetools: 4.0.3

  examples/starter:
    specifiers:
      astro: ^0.25.0-next.2
    devDependencies:
      astro: link:../../packages/astro

  examples/subpath:
    specifiers:
      '@astrojs/react': ^0.0.2-next.0
      astro: ^0.25.0-next.2
      react: ^17.0.2
      react-dom: ^17.0.2
      sass: ^1.49.9
    dependencies:
      react: 17.0.2
      react-dom: 17.0.2_react@17.0.2
    devDependencies:
      '@astrojs/react': link:../../packages/integrations/react
      astro: link:../../packages/astro
      sass: 1.49.9

  examples/with-markdown:
    specifiers:
      '@astrojs/markdown-remark': ^0.7.0-next.0
      '@astrojs/preact': ^0.0.2-next.0
      '@astrojs/react': ^0.0.2-next.0
      '@astrojs/svelte': ^0.0.2-next.0
      '@astrojs/vue': ^0.0.2-next.0
      astro: ^0.25.0-next.2
      preact: ^10.6.6
      react: ^17.0.2
      react-dom: ^17.0.2
      svelte: ^3.46.4
      vue: ^3.2.31
    dependencies:
      preact: 10.6.6
      react: 17.0.2
      react-dom: 17.0.2_react@17.0.2
      svelte: 3.46.4
      vue: 3.2.31
    devDependencies:
      '@astrojs/markdown-remark': link:../../packages/markdown/remark
      '@astrojs/preact': link:../../packages/integrations/preact
      '@astrojs/react': link:../../packages/integrations/react
      '@astrojs/svelte': link:../../packages/integrations/svelte
      '@astrojs/vue': link:../../packages/integrations/vue
      astro: link:../../packages/astro

  examples/with-markdown-plugins:
    specifiers:
      '@astrojs/markdown-remark': ^0.7.0-next.0
      astro: ^0.25.0-next.2
      hast-util-select: 5.0.1
      rehype-autolink-headings: ^6.1.1
      rehype-slug: ^5.0.1
      rehype-toc: ^3.0.2
      remark-code-titles: ^0.1.2
    devDependencies:
      '@astrojs/markdown-remark': link:../../packages/markdown/remark
      astro: link:../../packages/astro
      hast-util-select: 5.0.1
      rehype-autolink-headings: 6.1.1
      rehype-slug: 5.0.1
      rehype-toc: 3.0.2
      remark-code-titles: 0.1.2

  examples/with-markdown-shiki:
    specifiers:
      '@astrojs/markdown-remark': ^0.7.0-next.0
      astro: ^0.25.0-next.2
    devDependencies:
      '@astrojs/markdown-remark': link:../../packages/markdown/remark
      astro: link:../../packages/astro

  examples/with-nanostores:
    specifiers:
      '@astrojs/preact': ^0.0.2-next.0
      '@astrojs/react': ^0.0.2-next.0
      '@astrojs/solid-js': ^0.0.2-next.0
      '@astrojs/svelte': ^0.0.2-next.0
      '@astrojs/vue': ^0.0.2-next.0
      '@nanostores/preact': ^0.1.3
      '@nanostores/react': ^0.1.5
      '@nanostores/vue': ^0.4.1
      astro: ^0.25.0-next.2
      nanostores: ^0.5.12
      preact: ^10.6.6
      react: ^17.0.2
      react-dom: ^17.0.2
      solid-nanostores: 0.0.6
      vue: ^3.2.31
    dependencies:
      '@nanostores/preact': 0.1.3_nanostores@0.5.12+preact@10.6.6
      '@nanostores/react': 0.1.5_f66e5a41ef8212ca2b6be35009893a5b
      '@nanostores/vue': 0.4.1_nanostores@0.5.12+vue@3.2.31
      nanostores: 0.5.12
      preact: 10.6.6
      react: 17.0.2
      react-dom: 17.0.2_react@17.0.2
      solid-nanostores: 0.0.6
      vue: 3.2.31
    devDependencies:
      '@astrojs/preact': link:../../packages/integrations/preact
      '@astrojs/react': link:../../packages/integrations/react
      '@astrojs/solid-js': link:../../packages/integrations/solid
      '@astrojs/svelte': link:../../packages/integrations/svelte
      '@astrojs/vue': link:../../packages/integrations/vue
      astro: link:../../packages/astro

  examples/with-tailwindcss:
    specifiers:
      '@astrojs/tailwind': ^0.0.2-next.0
      astro: ^0.25.0-next.2
      autoprefixer: ^10.4.4
      canvas-confetti: ^1.5.1
      postcss: ^8.4.12
      tailwindcss: ^3.0.23
    devDependencies:
      '@astrojs/tailwind': link:../../packages/integrations/tailwind
      astro: link:../../packages/astro
      autoprefixer: 10.4.4_postcss@8.4.12
      canvas-confetti: 1.5.1
      postcss: 8.4.12
      tailwindcss: 3.0.23_autoprefixer@10.4.4

  examples/with-vite-plugin-pwa:
    specifiers:
      astro: ^0.25.0-next.2
      vite-plugin-pwa: 0.11.11
      workbox-window: ^6.5.1
    devDependencies:
      astro: link:../../packages/astro
      vite-plugin-pwa: 0.11.11
      workbox-window: 6.5.1

  packages/astro:
    specifiers:
      '@astrojs/compiler': ^0.13.0
      '@astrojs/language-server': ^0.8.10
      '@astrojs/markdown-remark': ^0.7.0-next.0
      '@astrojs/prism': 0.4.0
      '@astrojs/webapi': ^0.11.0
      '@babel/core': ^7.17.8
      '@babel/traverse': ^7.17.3
      '@babel/types': ^7.17.0
      '@proload/core': ^0.2.2
      '@proload/plugin-tsm': ^0.1.1
      '@types/babel__core': ^7.1.19
      '@types/babel__traverse': ^7.14.2
      '@types/chai': ^4.3.0
      '@types/common-ancestor-path': ^1.0.0
      '@types/connect': ^3.4.35
      '@types/debug': ^4.1.7
      '@types/estree': ^0.0.51
      '@types/html-escaper': ^3.0.0
      '@types/mime': ^2.0.3
      '@types/mocha': ^9.1.0
      '@types/parse5': ^6.0.3
      '@types/resolve': ^1.20.1
      '@types/rimraf': ^3.0.2
      '@types/send': ^0.17.1
      '@types/yargs-parser': ^21.0.0
      '@web/parse5-utils': ^1.3.0
      astro-scripts: workspace:*
      chai: ^4.3.6
      cheerio: ^1.0.0-rc.10
      ci-info: ^3.3.0
      common-ancestor-path: ^1.0.1
      debug: ^4.3.4
      eol: ^0.9.1
      es-module-lexer: ^0.10.4
      esbuild: 0.14.25
      estree-walker: ^3.0.1
      execa: ^6.1.0
      fast-glob: ^3.2.11
      fast-xml-parser: ^4.0.7
      html-entities: ^2.3.2
      html-escaper: ^3.0.3
      htmlparser2: ^7.2.0
      kleur: ^4.1.4
      magic-string: ^0.25.9
      micromorph: ^0.1.2
      mime: ^3.0.0
      mocha: ^9.2.2
      parse5: ^6.0.1
      path-to-regexp: ^6.2.0
      postcss: ^8.4.12
      postcss-load-config: ^3.1.3
      prismjs: ^1.27.0
      rehype-slug: ^5.0.1
      resolve: ^1.22.0
      rollup: ^2.70.1
      sass: ^1.49.9
      semver: ^7.3.5
      serialize-javascript: ^6.0.0
      shiki: ^0.10.1
      shorthash: ^0.0.2
      sirv: ^2.0.2
      slash: ^4.0.0
      sourcemap-codec: ^1.4.8
      srcset-parse: ^1.1.0
      string-width: ^5.1.2
      strip-ansi: ^7.0.1
      supports-esm: ^1.0.0
      tsconfig-resolver: ^3.0.1
      vite: ^2.8.6
      yargs-parser: ^21.0.1
      zod: ^3.14.2
    dependencies:
      '@astrojs/compiler': 0.13.0
      '@astrojs/language-server': 0.8.10
      '@astrojs/markdown-remark': link:../markdown/remark
      '@astrojs/prism': link:../astro-prism
      '@astrojs/webapi': link:../webapi
      '@babel/core': 7.17.8
      '@babel/traverse': 7.17.3
      '@proload/core': 0.2.2
      '@proload/plugin-tsm': 0.1.1_@proload+core@0.2.2
      '@web/parse5-utils': 1.3.0
      ci-info: 3.3.0
      common-ancestor-path: 1.0.1
      debug: 4.3.4
      eol: 0.9.1
      es-module-lexer: 0.10.4
      esbuild: 0.14.25
      estree-walker: 3.0.1
      fast-glob: 3.2.11
      fast-xml-parser: 4.0.7
      html-entities: 2.3.2
      html-escaper: 3.0.3
      htmlparser2: 7.2.0
      kleur: 4.1.4
      magic-string: 0.25.9
      micromorph: 0.1.2
      mime: 3.0.0
      parse5: 6.0.1
      path-to-regexp: 6.2.0
      postcss: 8.4.12
      postcss-load-config: 3.1.3
      prismjs: 1.27.0
      rehype-slug: 5.0.1
      resolve: 1.22.0
      rollup: 2.70.1
      semver: 7.3.5
      serialize-javascript: 6.0.0
      shiki: 0.10.1
      shorthash: 0.0.2
      sirv: 2.0.2
      slash: 4.0.0
      sourcemap-codec: 1.4.8
      srcset-parse: 1.1.0
      string-width: 5.1.2
      strip-ansi: 7.0.1
      supports-esm: 1.0.0
      tsconfig-resolver: 3.0.1
      vite: 2.8.6_sass@1.49.9
      yargs-parser: 21.0.1
      zod: 3.14.2
    devDependencies:
      '@babel/types': 7.17.0
      '@types/babel__core': 7.1.19
      '@types/babel__traverse': 7.14.2
      '@types/chai': 4.3.0
      '@types/common-ancestor-path': 1.0.0
      '@types/connect': 3.4.35
      '@types/debug': 4.1.7
      '@types/estree': 0.0.51
      '@types/html-escaper': 3.0.0
      '@types/mime': 2.0.3
      '@types/mocha': 9.1.0
      '@types/parse5': 6.0.3
      '@types/resolve': 1.20.1
      '@types/rimraf': 3.0.2
      '@types/send': 0.17.1
      '@types/yargs-parser': 21.0.0
      astro-scripts: link:../../scripts
      chai: 4.3.6
      cheerio: 1.0.0-rc.10
      execa: 6.1.0
      mocha: 9.2.2
      sass: 1.49.9

  packages/astro-prism:
    specifiers:
      prismjs: ^1.27.0
    devDependencies:
      prismjs: 1.27.0

  packages/astro/test/fixtures/0-css:
    specifiers:
      '@astrojs/react': workspace:*
      '@astrojs/svelte': workspace:*
      '@astrojs/vue': workspace:*
      astro: workspace:*
    dependencies:
      '@astrojs/react': link:../../../../integrations/react
      '@astrojs/svelte': link:../../../../integrations/svelte
      '@astrojs/vue': link:../../../../integrations/vue
      astro: link:../../..

  packages/astro/test/fixtures/astro-assets:
    specifiers:
      astro: workspace:*
    dependencies:
      astro: link:../../..

  packages/astro/test/fixtures/astro-attrs:
    specifiers:
      '@astrojs/react': workspace:*
      astro: workspace:*
    dependencies:
      '@astrojs/react': link:../../../../integrations/react
      astro: link:../../..

  packages/astro/test/fixtures/astro-basic:
    specifiers:
      '@astrojs/preact': workspace:*
      astro: workspace:*
    dependencies:
      '@astrojs/preact': link:../../../../integrations/preact
      astro: link:../../..

  packages/astro/test/fixtures/astro-children:
    specifiers:
      '@astrojs/preact': workspace:*
      '@astrojs/svelte': workspace:*
      '@astrojs/vue': workspace:*
      astro: workspace:*
    dependencies:
      '@astrojs/preact': link:../../../../integrations/preact
      '@astrojs/svelte': link:../../../../integrations/svelte
      '@astrojs/vue': link:../../../../integrations/vue
      astro: link:../../..

  packages/astro/test/fixtures/astro-class-list:
    specifiers:
      astro: workspace:*
    dependencies:
      astro: link:../../..

  packages/astro/test/fixtures/astro-client-only:
    specifiers:
      '@astrojs/svelte': workspace:*
      astro: workspace:*
    dependencies:
      '@astrojs/svelte': link:../../../../integrations/svelte
      astro: link:../../..

  packages/astro/test/fixtures/astro-component-code:
    specifiers:
      astro: workspace:*
    dependencies:
      astro: link:../../..

  packages/astro/test/fixtures/astro-components:
    specifiers:
      astro: workspace:*
    dependencies:
      astro: link:../../..

  packages/astro/test/fixtures/astro-css-bundling:
    specifiers:
      astro: workspace:*
    dependencies:
      astro: link:../../..

  packages/astro/test/fixtures/astro-css-bundling-import:
    specifiers:
      astro: workspace:*
    dependencies:
      astro: link:../../..

  packages/astro/test/fixtures/astro-css-bundling-nested-layouts:
    specifiers:
      astro: workspace:*
    dependencies:
      astro: link:../../..

  packages/astro/test/fixtures/astro-directives:
    specifiers:
      astro: workspace:*
    dependencies:
      astro: link:../../..

  packages/astro/test/fixtures/astro-doctype:
    specifiers:
      astro: workspace:*
    dependencies:
      astro: link:../../..

  packages/astro/test/fixtures/astro-dynamic:
    specifiers:
      '@astrojs/react': workspace:*
      '@astrojs/svelte': workspace:*
      astro: workspace:*
    dependencies:
      '@astrojs/react': link:../../../../integrations/react
      '@astrojs/svelte': link:../../../../integrations/svelte
      astro: link:../../..

  packages/astro/test/fixtures/astro-envs:
    specifiers:
      '@astrojs/vue': workspace:*
      astro: workspace:*
    dependencies:
      '@astrojs/vue': link:../../../../integrations/vue
      astro: link:../../..

  packages/astro/test/fixtures/astro-expr:
    specifiers:
      '@astrojs/preact': workspace:*
      astro: workspace:*
    dependencies:
      '@astrojs/preact': link:../../../../integrations/preact
      astro: link:../../..

  packages/astro/test/fixtures/astro-external-files:
    specifiers:
      astro: workspace:*
    dependencies:
      astro: link:../../..

  packages/astro/test/fixtures/astro-fallback:
    specifiers:
      '@astrojs/preact': workspace:*
      astro: workspace:*
    dependencies:
      '@astrojs/preact': link:../../../../integrations/preact
      astro: link:../../..

  packages/astro/test/fixtures/astro-get-static-paths:
    specifiers:
      astro: workspace:*
    dependencies:
      astro: link:../../..

  packages/astro/test/fixtures/astro-global:
    specifiers:
      astro: workspace:*
    dependencies:
      astro: link:../../..

  packages/astro/test/fixtures/astro-jsx:
    specifiers:
      '@astrojs/renderer-solid': workspace:*
      astro: workspace:*
    dependencies:
      '@astrojs/renderer-solid': link:../../../../renderers/renderer-solid
      astro: link:../../..

  packages/astro/test/fixtures/astro-markdown:
    specifiers:
      '@astrojs/preact': workspace:*
      astro: workspace:*
    dependencies:
      '@astrojs/preact': link:../../../../integrations/preact
      astro: link:../../..

  packages/astro/test/fixtures/astro-markdown-drafts:
    specifiers:
      astro: workspace:*
    dependencies:
      astro: link:../../..

  packages/astro/test/fixtures/astro-markdown-plugins:
    specifiers:
      '@astrojs/preact': workspace:*
      astro: workspace:*
      hast-util-select: ^5.0.1
    dependencies:
      '@astrojs/preact': link:../../../../integrations/preact
      astro: link:../../..
      hast-util-select: 5.0.1

  packages/astro/test/fixtures/astro-markdown-shiki/langs:
    specifiers:
      astro: workspace:*
    dependencies:
      astro: link:../../../..

  packages/astro/test/fixtures/astro-markdown-shiki/normal:
    specifiers:
      astro: workspace:*
    dependencies:
      astro: link:../../../..

  packages/astro/test/fixtures/astro-markdown-shiki/themes-custom:
    specifiers:
      astro: workspace:*
    dependencies:
      astro: link:../../../..

  packages/astro/test/fixtures/astro-markdown-shiki/themes-integrated:
    specifiers:
      astro: workspace:*
    dependencies:
      astro: link:../../../..

  packages/astro/test/fixtures/astro-markdown-shiki/wrap-false:
    specifiers:
      astro: workspace:*
    dependencies:
      astro: link:../../../..

  packages/astro/test/fixtures/astro-markdown-shiki/wrap-null:
    specifiers:
      astro: workspace:*
    dependencies:
      astro: link:../../../..

  packages/astro/test/fixtures/astro-markdown-shiki/wrap-true:
    specifiers:
      astro: workspace:*
    dependencies:
      astro: link:../../../..

  packages/astro/test/fixtures/astro-page-directory-url:
    specifiers:
      astro: workspace:*
    dependencies:
      astro: link:../../..

  packages/astro/test/fixtures/astro-pages:
    specifiers:
      astro: workspace:*
    dependencies:
      astro: link:../../..

  packages/astro/test/fixtures/astro-pagination:
    specifiers:
      astro: workspace:*
    dependencies:
      astro: link:../../..

  packages/astro/test/fixtures/astro-partial-html:
    specifiers:
      '@astrojs/react': workspace:*
      astro: workspace:*
    dependencies:
      '@astrojs/react': link:../../../../integrations/react
      astro: link:../../..

  packages/astro/test/fixtures/astro-public:
    specifiers:
      astro: workspace:*
    dependencies:
      astro: link:../../..

  packages/astro/test/fixtures/astro-scripts:
    specifiers:
      astro: workspace:*
    dependencies:
      astro: link:../../..

  packages/astro/test/fixtures/astro-sitemap-rss:
    specifiers:
      astro: workspace:*
    dependencies:
      astro: link:../../..

  packages/astro/test/fixtures/astro-slots:
    specifiers:
      astro: workspace:*
    dependencies:
      astro: link:../../..

  packages/astro/test/fixtures/config-host:
    specifiers:
      astro: workspace:*
    dependencies:
      astro: link:../../..

  packages/astro/test/fixtures/config-path:
    specifiers:
      astro: workspace:*
    dependencies:
      astro: link:../../..

  packages/astro/test/fixtures/custom-elements:
    specifiers:
      '@test/custom-element-renderer': workspace:*
      astro: workspace:*
    dependencies:
      '@test/custom-element-renderer': link:my-component-lib
      astro: link:../../..

  packages/astro/test/fixtures/custom-elements/my-component-lib:
    specifiers: {}

  packages/astro/test/fixtures/debug-component:
    specifiers:
      astro: workspace:*
    dependencies:
      astro: link:../../..

  packages/astro/test/fixtures/errors:
    specifiers:
      '@astrojs/preact': workspace:*
      '@astrojs/react': workspace:*
      '@astrojs/solid-js': workspace:*
      '@astrojs/svelte': workspace:*
      '@astrojs/vue': workspace:*
      astro: workspace:*
    dependencies:
      '@astrojs/preact': link:../../../../integrations/preact
      '@astrojs/react': link:../../../../integrations/react
      '@astrojs/solid-js': link:../../../../integrations/solid
      '@astrojs/svelte': link:../../../../integrations/svelte
      '@astrojs/vue': link:../../../../integrations/vue
      astro: link:../../..

  packages/astro/test/fixtures/fetch:
    specifiers:
      '@astrojs/preact': workspace:*
      '@astrojs/svelte': workspace:*
      '@astrojs/vue': workspace:*
      astro: workspace:*
    dependencies:
      '@astrojs/preact': link:../../../../integrations/preact
      '@astrojs/svelte': link:../../../../integrations/svelte
      '@astrojs/vue': link:../../../../integrations/vue
      astro: link:../../..

  packages/astro/test/fixtures/legacy-build:
    specifiers:
      '@astrojs/vue': workspace:*
      astro: workspace:*
      preact: ~10.6.6
    dependencies:
      '@astrojs/vue': link:../../../../integrations/vue
      astro: link:../../..
      preact: 10.6.6

  packages/astro/test/fixtures/lit-element:
    specifiers:
      '@astrojs/lit': workspace:*
      astro: workspace:*
    dependencies:
      '@astrojs/lit': link:../../../../integrations/lit
      astro: link:../../..

  packages/astro/test/fixtures/markdown:
    specifiers:
      '@astrojs/preact': workspace:*
      astro: workspace:*
    dependencies:
      '@astrojs/preact': link:../../../../integrations/preact
      astro: link:../../..

  packages/astro/test/fixtures/postcss:
    specifiers:
      '@astrojs/solid-js': workspace:*
      '@astrojs/svelte': workspace:*
      '@astrojs/vue': workspace:*
      astro: workspace:*
      autoprefixer: ^10.4.4
      postcss: ^8.4.12
    dependencies:
      '@astrojs/solid-js': link:../../../../integrations/solid
      '@astrojs/svelte': link:../../../../integrations/svelte
      '@astrojs/vue': link:../../../../integrations/vue
      astro: link:../../..
      autoprefixer: 10.4.4_postcss@8.4.12
      postcss: 8.4.12

  packages/astro/test/fixtures/preact-component:
    specifiers:
      '@astrojs/preact': workspace:*
      astro: workspace:*
    dependencies:
      '@astrojs/preact': link:../../../../integrations/preact
      astro: link:../../..

  packages/astro/test/fixtures/react-component:
    specifiers:
      '@astrojs/react': workspace:*
      '@astrojs/vue': workspace:*
      astro: workspace:*
    dependencies:
      '@astrojs/react': link:../../../../integrations/react
      '@astrojs/vue': link:../../../../integrations/vue
      astro: link:../../..

  packages/astro/test/fixtures/remote-css:
    specifiers:
      astro: workspace:*
    dependencies:
      astro: link:../../..

  packages/astro/test/fixtures/route-manifest:
    specifiers:
      astro: workspace:*
    dependencies:
      astro: link:../../..

  packages/astro/test/fixtures/sass:
    specifiers:
      astro: workspace:*
      sass: ^1.49.9
    dependencies:
      astro: link:../../..
      sass: 1.49.9

  packages/astro/test/fixtures/slots-preact:
    specifiers:
      '@astrojs/preact': workspace:*
      astro: workspace:*
    dependencies:
      '@astrojs/preact': link:../../../../integrations/preact
      astro: link:../../..

  packages/astro/test/fixtures/slots-react:
    specifiers:
      '@astrojs/react': workspace:*
      astro: workspace:*
    dependencies:
      '@astrojs/react': link:../../../../integrations/react
      astro: link:../../..

  packages/astro/test/fixtures/slots-solid:
    specifiers:
      '@astrojs/solid-js': workspace:*
      astro: workspace:*
    dependencies:
      '@astrojs/solid-js': link:../../../../integrations/solid
      astro: link:../../..

  packages/astro/test/fixtures/slots-svelte:
    specifiers:
      '@astrojs/svelte': workspace:*
      astro: workspace:*
    dependencies:
      '@astrojs/svelte': link:../../../../integrations/svelte
      astro: link:../../..

  packages/astro/test/fixtures/slots-vue:
    specifiers:
      '@astrojs/vue': workspace:*
      astro: workspace:*
    dependencies:
      '@astrojs/vue': link:../../../../integrations/vue
      astro: link:../../..

  packages/astro/test/fixtures/solid-component:
    specifiers:
      '@astrojs/solid-js': workspace:*
      astro: workspace:*
    dependencies:
      '@astrojs/solid-js': link:../../../../integrations/solid
      astro: link:../../..

  packages/astro/test/fixtures/static build:
    specifiers:
      '@astrojs/preact': workspace:*
      '@test/static-build-pkg': workspace:*
      astro: workspace:*
    dependencies:
      '@astrojs/preact': link:../../../../integrations/preact
      '@test/static-build-pkg': link:pkg
      astro: link:../../..

  packages/astro/test/fixtures/static build/pkg:
    specifiers: {}

  packages/astro/test/fixtures/static-build-code-component:
    specifiers:
      astro: workspace:*
    dependencies:
      astro: link:../../..

  packages/astro/test/fixtures/static-build-frameworks:
    specifiers:
      '@astrojs/preact': workspace:*
      '@astrojs/react': workspace:*
      astro: workspace:*
    dependencies:
      '@astrojs/preact': link:../../../../integrations/preact
      '@astrojs/react': link:../../../../integrations/react
      astro: link:../../..

  packages/astro/test/fixtures/static-build-page-url-format:
    specifiers:
      astro: workspace:*
    dependencies:
      astro: link:../../..

  packages/astro/test/fixtures/svelte-component:
    specifiers:
      '@astrojs/svelte': workspace:*
      astro: workspace:*
    dependencies:
      '@astrojs/svelte': link:../../../../integrations/svelte
      astro: link:../../..

  packages/astro/test/fixtures/tailwindcss:
    specifiers:
      '@astrojs/tailwind': workspace:*
      astro: workspace:*
      autoprefixer: ^10.4.4
      postcss: ^8.4.12
      tailwindcss: ^3.0.23
    dependencies:
      '@astrojs/tailwind': link:../../../../integrations/tailwind
      astro: link:../../..
      autoprefixer: 10.4.4_postcss@8.4.12
      postcss: 8.4.12
      tailwindcss: 3.0.23_autoprefixer@10.4.4

  packages/astro/test/fixtures/vue-component:
    specifiers:
      '@astrojs/vue': workspace:*
      astro: workspace:*
    dependencies:
      '@astrojs/vue': link:../../../../integrations/vue
      astro: link:../../..

  packages/astro/test/fixtures/with-endpoint-routes:
    specifiers:
      astro: workspace:*
    dependencies:
      astro: link:../../..

  packages/astro/test/fixtures/with-subpath-no-trailing-slash:
    specifiers:
      astro: workspace:*
    dependencies:
      astro: link:../../..

  packages/astro/test/fixtures/without-site-config:
    specifiers:
      astro: workspace:*
    dependencies:
      astro: link:../../..

  packages/create-astro:
    specifiers:
      '@types/degit': ^2.8.3
      '@types/prompts': ^2.0.14
      '@types/yargs-parser': ^21.0.0
      astro-scripts: workspace:*
      degit: ^2.8.4
      kleur: ^4.1.4
      node-fetch: ^3.2.3
      ora: ^6.1.0
      prompts: ^2.4.2
      uvu: ^0.5.3
      yargs-parser: ^21.0.1
    dependencies:
      '@types/degit': 2.8.3
      '@types/prompts': 2.0.14
      degit: 2.8.4
      kleur: 4.1.4
      node-fetch: 3.2.3
      ora: 6.1.0
      prompts: 2.4.2
      yargs-parser: 21.0.1
    devDependencies:
      '@types/yargs-parser': 21.0.0
      astro-scripts: link:../../scripts
      uvu: 0.5.3

  packages/integrations/lit:
    specifiers:
      '@lit-labs/ssr': ^2.0.4
      astro: workspace:*
      astro-scripts: workspace:*
    dependencies:
      '@lit-labs/ssr': 2.0.4
    devDependencies:
      astro: link:../../astro
      astro-scripts: link:../../../scripts

  packages/integrations/node:
    specifiers:
      astro: workspace:*
      astro-scripts: workspace:*
      sitemap: '*'
    dependencies:
      sitemap: 7.1.1
    devDependencies:
      astro: link:../../astro
      astro-scripts: link:../../../scripts

  packages/integrations/partytown:
    specifiers:
      '@builder.io/partytown': ^0.4.5
      astro: workspace:*
      astro-scripts: workspace:*
      mrmime: ^1.0.0
    dependencies:
      '@builder.io/partytown': 0.4.5
      mrmime: 1.0.0
    devDependencies:
      astro: link:../../astro
      astro-scripts: link:../../../scripts

  packages/integrations/preact:
    specifiers:
      '@babel/plugin-transform-react-jsx': ^7.17.3
      astro: workspace:*
      astro-scripts: workspace:*
      preact: ^10.6.6
      preact-render-to-string: ^5.1.20
    dependencies:
      '@babel/plugin-transform-react-jsx': 7.17.3
      preact-render-to-string: 5.1.20_preact@10.6.6
    devDependencies:
      astro: link:../../astro
      astro-scripts: link:../../../scripts
      preact: 10.6.6

  packages/integrations/react:
    specifiers:
      '@babel/plugin-transform-react-jsx': ^7.17.3
      astro: workspace:*
      astro-scripts: workspace:*
      react: ^17.0.2
      react-dom: ^17.0.2
    dependencies:
      '@babel/plugin-transform-react-jsx': 7.17.3
    devDependencies:
      astro: link:../../astro
      astro-scripts: link:../../../scripts
      react: 17.0.2
      react-dom: 17.0.2_react@17.0.2

  packages/integrations/sitemap:
    specifiers:
      astro: workspace:*
      astro-scripts: workspace:*
      sitemap: ^7.1.1
    dependencies:
      sitemap: 7.1.1
    devDependencies:
      astro: link:../../astro
      astro-scripts: link:../../../scripts

  packages/integrations/solid:
    specifiers:
      astro: workspace:*
      astro-scripts: workspace:*
      babel-preset-solid: ^1.3.13
      solid-js: ^1.3.13
    dependencies:
      babel-preset-solid: 1.3.13
    devDependencies:
      astro: link:../../astro
      astro-scripts: link:../../../scripts
      solid-js: 1.3.13

  packages/integrations/svelte:
    specifiers:
      '@sveltejs/vite-plugin-svelte': ^1.0.0-next.40
      astro: workspace:*
      astro-scripts: workspace:*
      postcss-load-config: ^3.1.3
      svelte: ^3.46.4
      svelte-preprocess: ^4.10.4
    dependencies:
      '@sveltejs/vite-plugin-svelte': 1.0.0-next.40_svelte@3.46.4
      postcss-load-config: 3.1.3
      svelte-preprocess: 4.10.4_7144bccf0a8de43f5976a510f9dc7703
    devDependencies:
      astro: link:../../astro
      astro-scripts: link:../../../scripts
      svelte: 3.46.4

  packages/integrations/tailwind:
    specifiers:
      '@proload/core': ^0.2.2
      '@types/tailwindcss': ^3.0.9
      astro: workspace:*
      astro-scripts: workspace:*
      autoprefixer: ^10.4.4
      postcss: ^8.4.12
      tailwindcss: ^3.0.23
    dependencies:
      '@proload/core': 0.2.2
      autoprefixer: 10.4.4_postcss@8.4.12
      postcss: 8.4.12
      tailwindcss: 3.0.23_autoprefixer@10.4.4
    devDependencies:
      '@types/tailwindcss': 3.0.9
      astro: link:../../astro
      astro-scripts: link:../../../scripts

  packages/integrations/turbolinks:
    specifiers:
      astro: workspace:*
      astro-scripts: workspace:*
      turbolinks: ^5.2.0
    dependencies:
      turbolinks: 5.2.0
    devDependencies:
      astro: link:../../astro
      astro-scripts: link:../../../scripts

  packages/integrations/vue:
    specifiers:
      '@vitejs/plugin-vue': ^2.2.4
      astro: workspace:*
      astro-scripts: workspace:*
      vue: ^3.2.31
    dependencies:
      '@vitejs/plugin-vue': 2.2.4_vue@3.2.31
    devDependencies:
      astro: link:../../astro
      astro-scripts: link:../../../scripts
      vue: 3.2.31

  packages/markdown/remark:
    specifiers:
      '@astrojs/prism': ^0.4.0
      '@types/github-slugger': ^1.3.0
      '@types/prismjs': ^1.26.0
      assert: ^2.0.0
      astro-scripts: workspace:*
      github-slugger: ^1.4.0
      gray-matter: ^4.0.3
      mdast-util-mdx-expression: ^1.2.0
      mdast-util-mdx-jsx: ^1.2.0
      mdast-util-to-string: ^3.1.0
      micromark-extension-mdx-expression: ^1.0.3
      micromark-extension-mdx-jsx: ^1.0.3
      prismjs: ^1.27.0
      rehype-raw: ^6.1.1
      rehype-slug: ^5.0.1
      rehype-stringify: ^9.0.3
      remark-gfm: ^3.0.1
      remark-parse: ^10.0.1
      remark-rehype: ^10.1.0
      remark-smartypants: ^2.0.0
      shiki: ^0.10.1
      unified: ^10.1.2
      unist-util-map: ^3.0.1
      unist-util-visit: ^4.1.0
    dependencies:
      '@astrojs/prism': link:../../astro-prism
      assert: 2.0.0
      github-slugger: 1.4.0
      gray-matter: 4.0.3
      mdast-util-mdx-expression: 1.2.0
      mdast-util-mdx-jsx: 1.2.0
      mdast-util-to-string: 3.1.0
      micromark-extension-mdx-expression: 1.0.3
      micromark-extension-mdx-jsx: 1.0.3
      prismjs: 1.27.0
      rehype-raw: 6.1.1
      rehype-slug: 5.0.1
      rehype-stringify: 9.0.3
      remark-gfm: 3.0.1
      remark-parse: 10.0.1
      remark-rehype: 10.1.0
      remark-smartypants: 2.0.0
      shiki: 0.10.1
      unified: 10.1.2
      unist-util-map: 3.0.1
      unist-util-visit: 4.1.0
    devDependencies:
      '@types/github-slugger': 1.3.0
      '@types/prismjs': 1.26.0
      astro-scripts: link:../../../scripts

  packages/renderers/renderer-lit:
    specifiers:
      '@lit-labs/ssr': ^2.0.4
      '@webcomponents/template-shadowroot': ^0.1.0
      lit: ^2.2.1
    dependencies:
      '@lit-labs/ssr': 2.0.4
      '@webcomponents/template-shadowroot': 0.1.0
      lit: 2.2.1

  packages/renderers/renderer-preact:
    specifiers:
      '@babel/plugin-transform-react-jsx': ^7.17.3
      preact: ^10.6.6
      preact-render-to-string: ^5.1.20
    dependencies:
      '@babel/plugin-transform-react-jsx': 7.17.3
      preact: 10.6.6
      preact-render-to-string: 5.1.20_preact@10.6.6

  packages/renderers/renderer-react:
    specifiers:
      '@babel/plugin-transform-react-jsx': ^7.17.3
      react: ^17.0.2
      react-dom: ^17.0.2
    dependencies:
      '@babel/plugin-transform-react-jsx': 7.17.3
      react: 17.0.2
      react-dom: 17.0.2_react@17.0.2

  packages/renderers/renderer-solid:
    specifiers:
      babel-preset-solid: ^1.3.13
      solid-js: ^1.3.13
    dependencies:
      babel-preset-solid: 1.3.13
      solid-js: 1.3.13

  packages/renderers/renderer-svelte:
    specifiers:
      '@sveltejs/vite-plugin-svelte': ^1.0.0-next.40
      svelte: ^3.46.4
      svelte-preprocess: ^4.10.4
      vite: ^2.8.6
    dependencies:
      '@sveltejs/vite-plugin-svelte': 1.0.0-next.40_svelte@3.46.4+vite@2.8.6
      svelte: 3.46.4
      svelte-preprocess: 4.10.4_svelte@3.46.4+typescript@4.6.2
      vite: 2.8.6

  packages/renderers/renderer-vue:
    specifiers:
      '@vitejs/plugin-vue': ^2.2.4
      vite: ^2.8.6
      vue: ^3.2.31
    dependencies:
      '@vitejs/plugin-vue': 2.2.4_vite@2.8.6+vue@3.2.31
      vite: 2.8.6
      vue: 3.2.31

  packages/webapi:
    specifiers:
      '@rollup/plugin-alias': ^3.1.9
      '@rollup/plugin-inject': ^4.0.4
      '@rollup/plugin-node-resolve': ^13.1.3
      '@rollup/plugin-typescript': ^8.3.1
      '@types/mocha': ^9.1.0
      '@types/node': ^14.18.12
      '@ungap/structured-clone': ^0.3.4
      abort-controller: ^3.0.0
      event-target-shim: ^6.0.2
      fetch-blob: ^3.1.5
      formdata-polyfill: ^4.0.10
      magic-string: ^0.25.9
      mocha: ^9.2.2
      node-fetch: ^3.2.3
      rollup: ^2.70.1
      rollup-plugin-terser: ^7.0.2
      tslib: ^2.3.1
      urlpattern-polyfill: ^1.0.0-rc5
      web-streams-polyfill: ^3.2.0
    devDependencies:
      '@rollup/plugin-alias': 3.1.9_rollup@2.70.1
      '@rollup/plugin-inject': 4.0.4_rollup@2.70.1
      '@rollup/plugin-node-resolve': 13.1.3_rollup@2.70.1
      '@rollup/plugin-typescript': 8.3.1_859e05ab655ea3c900a5f26a0311c0b5
      '@types/mocha': 9.1.0
      '@types/node': 14.18.12
      '@ungap/structured-clone': 0.3.4
      abort-controller: 3.0.0
      event-target-shim: 6.0.2
      fetch-blob: 3.1.5
      formdata-polyfill: 4.0.10
      magic-string: 0.25.9
      mocha: 9.2.2
      node-fetch: 3.2.3
      rollup: 2.70.1
      rollup-plugin-terser: 7.0.2_rollup@2.70.1
      tslib: 2.3.1
      urlpattern-polyfill: 1.0.0-rc5
      web-streams-polyfill: 3.2.0

  scripts:
    specifiers:
      '@astrojs/renderer-preact': workspace:*
      '@astrojs/renderer-react': workspace:*
      '@astrojs/renderer-svelte': workspace:*
      '@astrojs/renderer-vue': workspace:*
      '@astrojs/webapi': workspace:*
      adm-zip: ^0.5.9
      arg: ^5.0.1
      esbuild: 0.14.25
      globby: ^12.2.0
      kleur: ^4.1.4
      svelte: ^3.46.4
      tar: ^6.1.11
    dependencies:
      '@astrojs/renderer-preact': link:../packages/renderers/renderer-preact
      '@astrojs/renderer-react': link:../packages/renderers/renderer-react
      '@astrojs/renderer-svelte': link:../packages/renderers/renderer-svelte
      '@astrojs/renderer-vue': link:../packages/renderers/renderer-vue
      '@astrojs/webapi': link:../packages/webapi
      adm-zip: 0.5.9
      arg: 5.0.1
      esbuild: 0.14.25
      globby: 12.2.0
      kleur: 4.1.4
      svelte: 3.46.4
      tar: 6.1.11

packages:

  /@algolia/autocomplete-core/1.5.2:
    resolution: {integrity: sha512-DY0bhyczFSS1b/CqJlTE/nQRtnTAHl6IemIkBy0nEWnhDzRDdtdx4p5Uuk3vwAFxwEEgi1WqKwgSSMx6DpNL4A==}
    dependencies:
      '@algolia/autocomplete-shared': 1.5.2
    dev: false

  /@algolia/autocomplete-preset-algolia/1.5.2_7938c62af9e2e3908b5b052ce2305b13:
    resolution: {integrity: sha512-3MRYnYQFJyovANzSX2CToS6/5cfVjbLLqFsZTKcvF3abhQzxbqwwaMBlJtt620uBUOeMzhdfasKhCc40+RHiZw==}
    peerDependencies:
      '@algolia/client-search': ^4.9.1
      algoliasearch: ^4.9.1
    dependencies:
      '@algolia/autocomplete-shared': 1.5.2
      '@algolia/client-search': 4.13.0
      algoliasearch: 4.13.0
    dev: false

  /@algolia/autocomplete-shared/1.5.2:
    resolution: {integrity: sha512-ylQAYv5H0YKMfHgVWX0j0NmL8XBcAeeeVQUmppnnMtzDbDnca6CzhKj3Q8eF9cHCgcdTDdb5K+3aKyGWA0obug==}
    dev: false

  /@algolia/cache-browser-local-storage/4.13.0:
    resolution: {integrity: sha512-nj1vHRZauTqP/bluwkRIgEADEimqojJgoTRCel5f6q8WCa9Y8QeI4bpDQP28FoeKnDRYa3J5CauDlN466jqRhg==}
    dependencies:
      '@algolia/cache-common': 4.13.0
    dev: false

  /@algolia/cache-common/4.13.0:
    resolution: {integrity: sha512-f9mdZjskCui/dA/fA/5a+6hZ7xnHaaZI5tM/Rw9X8rRB39SUlF/+o3P47onZ33n/AwkpSbi5QOyhs16wHd55kA==}
    dev: false

  /@algolia/cache-in-memory/4.13.0:
    resolution: {integrity: sha512-hHdc+ahPiMM92CQMljmObE75laYzNFYLrNOu0Q3/eyvubZZRtY2SUsEEgyUEyzXruNdzrkcDxFYa7YpWBJYHAg==}
    dependencies:
      '@algolia/cache-common': 4.13.0
    dev: false

  /@algolia/client-account/4.13.0:
    resolution: {integrity: sha512-FzFqFt9b0g/LKszBDoEsW+dVBuUe1K3scp2Yf7q6pgHWM1WqyqUlARwVpLxqyc+LoyJkTxQftOKjyFUqddnPKA==}
    dependencies:
      '@algolia/client-common': 4.13.0
      '@algolia/client-search': 4.13.0
      '@algolia/transporter': 4.13.0
    dev: false

  /@algolia/client-analytics/4.13.0:
    resolution: {integrity: sha512-klmnoq2FIiiMHImkzOm+cGxqRLLu9CMHqFhbgSy9wtXZrqb8BBUIUE2VyBe7azzv1wKcxZV2RUyNOMpFqmnRZA==}
    dependencies:
      '@algolia/client-common': 4.13.0
      '@algolia/client-search': 4.13.0
      '@algolia/requester-common': 4.13.0
      '@algolia/transporter': 4.13.0
    dev: false

  /@algolia/client-common/4.13.0:
    resolution: {integrity: sha512-GoXfTp0kVcbgfSXOjfrxx+slSipMqGO9WnNWgeMmru5Ra09MDjrcdunsiiuzF0wua6INbIpBQFTC2Mi5lUNqGA==}
    dependencies:
      '@algolia/requester-common': 4.13.0
      '@algolia/transporter': 4.13.0
    dev: false

  /@algolia/client-personalization/4.13.0:
    resolution: {integrity: sha512-KneLz2WaehJmNfdr5yt2HQETpLaCYagRdWwIwkTqRVFCv4DxRQ2ChPVW9jeTj4YfAAhfzE6F8hn7wkQ/Jfj6ZA==}
    dependencies:
      '@algolia/client-common': 4.13.0
      '@algolia/requester-common': 4.13.0
      '@algolia/transporter': 4.13.0
    dev: false

  /@algolia/client-search/4.13.0:
    resolution: {integrity: sha512-blgCKYbZh1NgJWzeGf+caKE32mo3j54NprOf0LZVCubQb3Kx37tk1Hc8SDs9bCAE8hUvf3cazMPIg7wscSxspA==}
    dependencies:
      '@algolia/client-common': 4.13.0
      '@algolia/requester-common': 4.13.0
      '@algolia/transporter': 4.13.0
    dev: false

  /@algolia/logger-common/4.13.0:
    resolution: {integrity: sha512-8yqXk7rMtmQJ9wZiHOt/6d4/JDEg5VCk83gJ39I+X/pwUPzIsbKy9QiK4uJ3aJELKyoIiDT1hpYVt+5ia+94IA==}
    dev: false

  /@algolia/logger-console/4.13.0:
    resolution: {integrity: sha512-YepRg7w2/87L0vSXRfMND6VJ5d6699sFJBRWzZPOlek2p5fLxxK7O0VncYuc/IbVHEgeApvgXx0WgCEa38GVuQ==}
    dependencies:
      '@algolia/logger-common': 4.13.0
    dev: false

  /@algolia/requester-browser-xhr/4.13.0:
    resolution: {integrity: sha512-Dj+bnoWR5MotrnjblzGKZ2kCdQi2cK/VzPURPnE616NU/il7Ypy6U6DLGZ/ZYz+tnwPa0yypNf21uqt84fOgrg==}
    dependencies:
      '@algolia/requester-common': 4.13.0
    dev: false

  /@algolia/requester-common/4.13.0:
    resolution: {integrity: sha512-BRTDj53ecK+gn7ugukDWOOcBRul59C4NblCHqj4Zm5msd5UnHFjd/sGX+RLOEoFMhetILAnmg6wMrRrQVac9vw==}
    dev: false

  /@algolia/requester-node-http/4.13.0:
    resolution: {integrity: sha512-9b+3O4QFU4azLhGMrZAr/uZPydvzOR4aEZfSL8ZrpLZ7fbbqTO0S/5EVko+QIgglRAtVwxvf8UJ1wzTD2jvKxQ==}
    dependencies:
      '@algolia/requester-common': 4.13.0
    dev: false

  /@algolia/transporter/4.13.0:
    resolution: {integrity: sha512-8tSQYE+ykQENAdeZdofvtkOr5uJ9VcQSWgRhQ9h01AehtBIPAczk/b2CLrMsw5yQZziLs5cZ3pJ3478yI+urhA==}
    dependencies:
      '@algolia/cache-common': 4.13.0
      '@algolia/logger-common': 4.13.0
      '@algolia/requester-common': 4.13.0
    dev: false

  /@ampproject/remapping/2.1.2:
    resolution: {integrity: sha512-hoyByceqwKirw7w3Z7gnIIZC3Wx3J484Y3L/cMpXFbr7d9ZQj2mODrirNzcJa+SM3UlpWXYvKV4RlRpFXlWgXg==}
    engines: {node: '>=6.0.0'}
    dependencies:
      '@jridgewell/trace-mapping': 0.3.4

  /@antfu/install-pkg/0.1.0:
    resolution: {integrity: sha512-VaIJd3d1o7irZfK1U0nvBsHMyjkuyMP3HKYVV53z8DKyulkHKmjhhtccXO51WSPeeSHIeoJEoNOKavYpS7jkZw==}
    dependencies:
      execa: 5.1.1
      find-up: 5.0.0
    dev: true

  /@antfu/utils/0.3.0:
    resolution: {integrity: sha512-UU8TLr/EoXdg7OjMp0h9oDoIAVr+Z/oW9cpOxQQyrsz6Qzd2ms/1CdWx8fl2OQdFpxGmq5Vc4TwfLHId6nAZjA==}
    dependencies:
      '@types/throttle-debounce': 2.1.0
    dev: true

  /@apideck/better-ajv-errors/0.3.3_ajv@8.10.0:
    resolution: {integrity: sha512-9o+HO2MbJhJHjDYZaDxJmSDckvDpiuItEsrIShV0DXeCshXWRHhqYyU/PKHMkuClOmFnZhRd6wzv4vpDu/dRKg==}
    engines: {node: '>=10'}
    peerDependencies:
      ajv: '>=8'
    dependencies:
      ajv: 8.10.0
      json-schema: 0.4.0
      jsonpointer: 5.0.0
      leven: 3.1.0
    dev: true

  /@astrojs/compiler/0.13.0:
    resolution: {integrity: sha512-omPv8V2OG05Nx7cV1PiYKV2GewsVf91kZDRUajPsjAHVEorIDMNV8ekv1gjjgAt8UVKbQYev2hzGhmdyHdo06Q==}
    dependencies:
      tsm: 2.2.1
      uvu: 0.5.3
    dev: false

  /@astrojs/language-server/0.8.10:
    resolution: {integrity: sha512-F3ceZrBKywnNkDq9mK/6RgRDAGUAv9Z45oljpBx9dlMQHnWOnPdJFWncw1jVItAT57SEflLJqTuFaDphKQAFtQ==}
    hasBin: true
    dependencies:
      lodash: 4.17.21
      source-map: 0.7.3
      ts-morph: 12.2.0
      typescript: 4.6.2
      vscode-css-languageservice: 5.2.0
      vscode-emmet-helper: 2.1.2
      vscode-html-languageservice: 3.2.0
      vscode-languageserver: 6.1.1
      vscode-languageserver-protocol: 3.16.0
      vscode-languageserver-textdocument: 1.0.4
      vscode-languageserver-types: 3.16.0
      vscode-uri: 3.0.3
    dev: false

  /@babel/code-frame/7.16.7:
    resolution: {integrity: sha512-iAXqUn8IIeBTNd72xsFlgaXHkMBMt6y4HJp1tIaK465CWLT/fG1aqB7ykr95gHHmlBdGbFeWWfyB4NJJ0nmeIg==}
    engines: {node: '>=6.9.0'}
    dependencies:
      '@babel/highlight': 7.16.10

  /@babel/compat-data/7.17.7:
    resolution: {integrity: sha512-p8pdE6j0a29TNGebNm7NzYZWB3xVZJBZ7XGs42uAKzQo8VQ3F0By/cQCtUEABwIqw5zo6WA4NbmxsfzADzMKnQ==}
    engines: {node: '>=6.9.0'}

  /@babel/core/7.17.8:
    resolution: {integrity: sha512-OdQDV/7cRBtJHLSOBqqbYNkOcydOgnX59TZx4puf41fzcVtN3e/4yqY8lMQsK+5X2lJtAdmA+6OHqsj1hBJ4IQ==}
    engines: {node: '>=6.9.0'}
    dependencies:
      '@ampproject/remapping': 2.1.2
      '@babel/code-frame': 7.16.7
      '@babel/generator': 7.17.7
      '@babel/helper-compilation-targets': 7.17.7_@babel+core@7.17.8
      '@babel/helper-module-transforms': 7.17.7
      '@babel/helpers': 7.17.8
      '@babel/parser': 7.17.8
      '@babel/template': 7.16.7
      '@babel/traverse': 7.17.3
      '@babel/types': 7.17.0
      convert-source-map: 1.8.0
      debug: 4.3.4
      gensync: 1.0.0-beta.2
      json5: 2.2.0
      semver: 6.3.0
    transitivePeerDependencies:
      - supports-color

  /@babel/generator/7.17.7:
    resolution: {integrity: sha512-oLcVCTeIFadUoArDTwpluncplrYBmTCCZZgXCbgNGvOBBiSDDK3eWO4b/+eOTli5tKv1lg+a5/NAXg+nTcei1w==}
    engines: {node: '>=6.9.0'}
    dependencies:
      '@babel/types': 7.17.0
      jsesc: 2.5.2
      source-map: 0.5.7

  /@babel/helper-annotate-as-pure/7.16.7:
    resolution: {integrity: sha512-s6t2w/IPQVTAET1HitoowRGXooX8mCgtuP5195wD/QJPV6wYjpujCGF7JuMODVX2ZAJOf1GT6DT9MHEZvLOFSw==}
    engines: {node: '>=6.9.0'}
    dependencies:
      '@babel/types': 7.17.0

  /@babel/helper-builder-binary-assignment-operator-visitor/7.16.7:
    resolution: {integrity: sha512-C6FdbRaxYjwVu/geKW4ZeQ0Q31AftgRcdSnZ5/jsH6BzCJbtvXvhpfkbkThYSuutZA7nCXpPR6AD9zd1dprMkA==}
    engines: {node: '>=6.9.0'}
    dependencies:
      '@babel/helper-explode-assignable-expression': 7.16.7
      '@babel/types': 7.17.0
    dev: true

  /@babel/helper-compilation-targets/7.17.7_@babel+core@7.17.8:
    resolution: {integrity: sha512-UFzlz2jjd8kroj0hmCFV5zr+tQPi1dpC2cRsDV/3IEW8bJfCPrPpmcSN6ZS8RqIq4LXcmpipCQFPddyFA5Yc7w==}
    engines: {node: '>=6.9.0'}
    peerDependencies:
      '@babel/core': ^7.0.0
    peerDependenciesMeta:
      '@babel/core':
        optional: true
    dependencies:
      '@babel/compat-data': 7.17.7
      '@babel/core': 7.17.8
      '@babel/helper-validator-option': 7.16.7
      browserslist: 4.20.2
      semver: 6.3.0

  /@babel/helper-create-class-features-plugin/7.17.6_@babel+core@7.17.8:
    resolution: {integrity: sha512-SogLLSxXm2OkBbSsHZMM4tUi8fUzjs63AT/d0YQIzr6GSd8Hxsbk2KYDX0k0DweAzGMj/YWeiCsorIdtdcW8Eg==}
    engines: {node: '>=6.9.0'}
    peerDependencies:
      '@babel/core': ^7.0.0
    peerDependenciesMeta:
      '@babel/core':
        optional: true
    dependencies:
      '@babel/core': 7.17.8
      '@babel/helper-annotate-as-pure': 7.16.7
      '@babel/helper-environment-visitor': 7.16.7
      '@babel/helper-function-name': 7.16.7
      '@babel/helper-member-expression-to-functions': 7.17.7
      '@babel/helper-optimise-call-expression': 7.16.7
      '@babel/helper-replace-supers': 7.16.7
      '@babel/helper-split-export-declaration': 7.16.7
    transitivePeerDependencies:
      - supports-color
    dev: true

  /@babel/helper-create-regexp-features-plugin/7.17.0_@babel+core@7.17.8:
    resolution: {integrity: sha512-awO2So99wG6KnlE+TPs6rn83gCz5WlEePJDTnLEqbchMVrBeAujURVphRdigsk094VhvZehFoNOihSlcBjwsXA==}
    engines: {node: '>=6.9.0'}
    peerDependencies:
      '@babel/core': ^7.0.0
    peerDependenciesMeta:
      '@babel/core':
        optional: true
    dependencies:
      '@babel/core': 7.17.8
      '@babel/helper-annotate-as-pure': 7.16.7
      regexpu-core: 5.0.1
    dev: true

  /@babel/helper-define-polyfill-provider/0.3.1_@babel+core@7.17.8:
    resolution: {integrity: sha512-J9hGMpJQmtWmj46B3kBHmL38UhJGhYX7eqkcq+2gsstyYt341HmPeWspihX43yVRA0mS+8GGk2Gckc7bY/HCmA==}
    peerDependencies:
      '@babel/core': ^7.4.0-0
    peerDependenciesMeta:
      '@babel/core':
        optional: true
    dependencies:
      '@babel/core': 7.17.8
      '@babel/helper-compilation-targets': 7.17.7_@babel+core@7.17.8
      '@babel/helper-module-imports': 7.16.7
      '@babel/helper-plugin-utils': 7.16.7
      '@babel/traverse': 7.17.3
      debug: 4.3.4
      lodash.debounce: 4.0.8
      resolve: 1.22.0
      semver: 6.3.0
    transitivePeerDependencies:
      - supports-color
    dev: true

  /@babel/helper-environment-visitor/7.16.7:
    resolution: {integrity: sha512-SLLb0AAn6PkUeAfKJCCOl9e1R53pQlGAfc4y4XuMRZfqeMYLE0dM1LMhqbGAlGQY0lfw5/ohoYWAe9V1yibRag==}
    engines: {node: '>=6.9.0'}
    dependencies:
      '@babel/types': 7.17.0

  /@babel/helper-explode-assignable-expression/7.16.7:
    resolution: {integrity: sha512-KyUenhWMC8VrxzkGP0Jizjo4/Zx+1nNZhgocs+gLzyZyB8SHidhoq9KK/8Ato4anhwsivfkBLftky7gvzbZMtQ==}
    engines: {node: '>=6.9.0'}
    dependencies:
      '@babel/types': 7.17.0
    dev: true

  /@babel/helper-function-name/7.16.7:
    resolution: {integrity: sha512-QfDfEnIUyyBSR3HtrtGECuZ6DAyCkYFp7GHl75vFtTnn6pjKeK0T1DB5lLkFvBea8MdaiUABx3osbgLyInoejA==}
    engines: {node: '>=6.9.0'}
    dependencies:
      '@babel/helper-get-function-arity': 7.16.7
      '@babel/template': 7.16.7
      '@babel/types': 7.17.0

  /@babel/helper-get-function-arity/7.16.7:
    resolution: {integrity: sha512-flc+RLSOBXzNzVhcLu6ujeHUrD6tANAOU5ojrRx/as+tbzf8+stUCj7+IfRRoAbEZqj/ahXEMsjhOhgeZsrnTw==}
    engines: {node: '>=6.9.0'}
    dependencies:
      '@babel/types': 7.17.0

  /@babel/helper-hoist-variables/7.16.7:
    resolution: {integrity: sha512-m04d/0Op34H5v7pbZw6pSKP7weA6lsMvfiIAMeIvkY/R4xQtBSMFEigu9QTZ2qB/9l22vsxtM8a+Q8CzD255fg==}
    engines: {node: '>=6.9.0'}
    dependencies:
      '@babel/types': 7.17.0

  /@babel/helper-member-expression-to-functions/7.17.7:
    resolution: {integrity: sha512-thxXgnQ8qQ11W2wVUObIqDL4p148VMxkt5T/qpN5k2fboRyzFGFmKsTGViquyM5QHKUy48OZoca8kw4ajaDPyw==}
    engines: {node: '>=6.9.0'}
    dependencies:
      '@babel/types': 7.17.0
    dev: true

  /@babel/helper-module-imports/7.16.0:
    resolution: {integrity: sha512-kkH7sWzKPq0xt3H1n+ghb4xEMP8k0U7XV3kkB+ZGy69kDk2ySFW1qPi06sjKzFY3t1j6XbJSqr4mF9L7CYVyhg==}
    engines: {node: '>=6.9.0'}
    dependencies:
      '@babel/types': 7.17.0
    dev: false

  /@babel/helper-module-imports/7.16.7:
    resolution: {integrity: sha512-LVtS6TqjJHFc+nYeITRo6VLXve70xmq7wPhWTqDJusJEgGmkAACWwMiTNrvfoQo6hEhFwAIixNkvB0jPXDL8Wg==}
    engines: {node: '>=6.9.0'}
    dependencies:
      '@babel/types': 7.17.0

  /@babel/helper-module-transforms/7.17.7:
    resolution: {integrity: sha512-VmZD99F3gNTYB7fJRDTi+u6l/zxY0BE6OIxPSU7a50s6ZUQkHwSDmV92FfM+oCG0pZRVojGYhkR8I0OGeCVREw==}
    engines: {node: '>=6.9.0'}
    dependencies:
      '@babel/helper-environment-visitor': 7.16.7
      '@babel/helper-module-imports': 7.16.7
      '@babel/helper-simple-access': 7.17.7
      '@babel/helper-split-export-declaration': 7.16.7
      '@babel/helper-validator-identifier': 7.16.7
      '@babel/template': 7.16.7
      '@babel/traverse': 7.17.3
      '@babel/types': 7.17.0
    transitivePeerDependencies:
      - supports-color

  /@babel/helper-optimise-call-expression/7.16.7:
    resolution: {integrity: sha512-EtgBhg7rd/JcnpZFXpBy0ze1YRfdm7BnBX4uKMBd3ixa3RGAE002JZB66FJyNH7g0F38U05pXmA5P8cBh7z+1w==}
    engines: {node: '>=6.9.0'}
    dependencies:
      '@babel/types': 7.17.0
    dev: true

  /@babel/helper-plugin-utils/7.16.7:
    resolution: {integrity: sha512-Qg3Nk7ZxpgMrsox6HreY1ZNKdBq7K72tDSliA6dCl5f007jR4ne8iD5UzuNnCJH2xBf2BEEVGr+/OL6Gdp7RxA==}
    engines: {node: '>=6.9.0'}

  /@babel/helper-remap-async-to-generator/7.16.8:
    resolution: {integrity: sha512-fm0gH7Flb8H51LqJHy3HJ3wnE1+qtYR2A99K06ahwrawLdOFsCEWjZOrYricXJHoPSudNKxrMBUPEIPxiIIvBw==}
    engines: {node: '>=6.9.0'}
    dependencies:
      '@babel/helper-annotate-as-pure': 7.16.7
      '@babel/helper-wrap-function': 7.16.8
      '@babel/types': 7.17.0
    transitivePeerDependencies:
      - supports-color
    dev: true

  /@babel/helper-replace-supers/7.16.7:
    resolution: {integrity: sha512-y9vsWilTNaVnVh6xiJfABzsNpgDPKev9HnAgz6Gb1p6UUwf9NepdlsV7VXGCftJM+jqD5f7JIEubcpLjZj5dBw==}
    engines: {node: '>=6.9.0'}
    dependencies:
      '@babel/helper-environment-visitor': 7.16.7
      '@babel/helper-member-expression-to-functions': 7.17.7
      '@babel/helper-optimise-call-expression': 7.16.7
      '@babel/traverse': 7.17.3
      '@babel/types': 7.17.0
    transitivePeerDependencies:
      - supports-color
    dev: true

  /@babel/helper-simple-access/7.17.7:
    resolution: {integrity: sha512-txyMCGroZ96i+Pxr3Je3lzEJjqwaRC9buMUgtomcrLe5Nd0+fk1h0LLA+ixUF5OW7AhHuQ7Es1WcQJZmZsz2XA==}
    engines: {node: '>=6.9.0'}
    dependencies:
      '@babel/types': 7.17.0

  /@babel/helper-skip-transparent-expression-wrappers/7.16.0:
    resolution: {integrity: sha512-+il1gTy0oHwUsBQZyJvukbB4vPMdcYBrFHa0Uc4AizLxbq6BOYC51Rv4tWocX9BLBDLZ4kc6qUFpQ6HRgL+3zw==}
    engines: {node: '>=6.9.0'}
    dependencies:
      '@babel/types': 7.17.0
    dev: true

  /@babel/helper-split-export-declaration/7.16.7:
    resolution: {integrity: sha512-xbWoy/PFoxSWazIToT9Sif+jJTlrMcndIsaOKvTA6u7QEo7ilkRZpjew18/W3c7nm8fXdUDXh02VXTbZ0pGDNw==}
    engines: {node: '>=6.9.0'}
    dependencies:
      '@babel/types': 7.17.0

  /@babel/helper-validator-identifier/7.16.7:
    resolution: {integrity: sha512-hsEnFemeiW4D08A5gUAZxLBTXpZ39P+a+DGDsHw1yxqyQ/jzFEnxf5uTEGp+3bzAbNOxU1paTgYS4ECU/IgfDw==}
    engines: {node: '>=6.9.0'}

  /@babel/helper-validator-option/7.16.7:
    resolution: {integrity: sha512-TRtenOuRUVo9oIQGPC5G9DgK4743cdxvtOw0weQNpZXaS16SCBi5MNjZF8vba3ETURjZpTbVn7Vvcf2eAwFozQ==}
    engines: {node: '>=6.9.0'}

  /@babel/helper-wrap-function/7.16.8:
    resolution: {integrity: sha512-8RpyRVIAW1RcDDGTA+GpPAwV22wXCfKOoM9bet6TLkGIFTkRQSkH1nMQ5Yet4MpoXe1ZwHPVtNasc2w0uZMqnw==}
    engines: {node: '>=6.9.0'}
    dependencies:
      '@babel/helper-function-name': 7.16.7
      '@babel/template': 7.16.7
      '@babel/traverse': 7.17.3
      '@babel/types': 7.17.0
    transitivePeerDependencies:
      - supports-color
    dev: true

  /@babel/helpers/7.17.8:
    resolution: {integrity: sha512-QcL86FGxpfSJwGtAvv4iG93UL6bmqBdmoVY0CMCU2g+oD2ezQse3PT5Pa+jiD6LJndBQi0EDlpzOWNlLuhz5gw==}
    engines: {node: '>=6.9.0'}
    dependencies:
      '@babel/template': 7.16.7
      '@babel/traverse': 7.17.3
      '@babel/types': 7.17.0
    transitivePeerDependencies:
      - supports-color

  /@babel/highlight/7.16.10:
    resolution: {integrity: sha512-5FnTQLSLswEj6IkgVw5KusNUUFY9ZGqe/TRFnP/BKYHYgfh7tc+C7mwiy95/yNP7Dh9x580Vv8r7u7ZfTBFxdw==}
    engines: {node: '>=6.9.0'}
    dependencies:
      '@babel/helper-validator-identifier': 7.16.7
      chalk: 2.4.2
      js-tokens: 4.0.0

  /@babel/parser/7.17.8:
    resolution: {integrity: sha512-BoHhDJrJXqcg+ZL16Xv39H9n+AqJ4pcDrQBGZN+wHxIysrLZ3/ECwCBUch/1zUNhnsXULcONU3Ei5Hmkfk6kiQ==}
    engines: {node: '>=6.0.0'}
    hasBin: true

  /@babel/plugin-bugfix-safari-id-destructuring-collision-in-function-expression/7.16.7_@babel+core@7.17.8:
    resolution: {integrity: sha512-anv/DObl7waiGEnC24O9zqL0pSuI9hljihqiDuFHC8d7/bjr/4RLGPWuc8rYOff/QPzbEPSkzG8wGG9aDuhHRg==}
    engines: {node: '>=6.9.0'}
    peerDependencies:
      '@babel/core': ^7.0.0
    peerDependenciesMeta:
      '@babel/core':
        optional: true
    dependencies:
      '@babel/core': 7.17.8
      '@babel/helper-plugin-utils': 7.16.7
    dev: true

  /@babel/plugin-bugfix-v8-spread-parameters-in-optional-chaining/7.16.7_@babel+core@7.17.8:
    resolution: {integrity: sha512-di8vUHRdf+4aJ7ltXhaDbPoszdkh59AQtJM5soLsuHpQJdFQZOA4uGj0V2u/CZ8bJ/u8ULDL5yq6FO/bCXnKHw==}
    engines: {node: '>=6.9.0'}
    peerDependencies:
      '@babel/core': ^7.13.0
    peerDependenciesMeta:
      '@babel/core':
        optional: true
    dependencies:
      '@babel/core': 7.17.8
      '@babel/helper-plugin-utils': 7.16.7
      '@babel/helper-skip-transparent-expression-wrappers': 7.16.0
      '@babel/plugin-proposal-optional-chaining': 7.16.7_@babel+core@7.17.8
    dev: true

  /@babel/plugin-proposal-async-generator-functions/7.16.8_@babel+core@7.17.8:
    resolution: {integrity: sha512-71YHIvMuiuqWJQkebWJtdhQTfd4Q4mF76q2IX37uZPkG9+olBxsX+rH1vkhFto4UeJZ9dPY2s+mDvhDm1u2BGQ==}
    engines: {node: '>=6.9.0'}
    peerDependencies:
      '@babel/core': ^7.0.0-0
    peerDependenciesMeta:
      '@babel/core':
        optional: true
    dependencies:
      '@babel/core': 7.17.8
      '@babel/helper-plugin-utils': 7.16.7
      '@babel/helper-remap-async-to-generator': 7.16.8
      '@babel/plugin-syntax-async-generators': 7.8.4_@babel+core@7.17.8
    transitivePeerDependencies:
      - supports-color
    dev: true

  /@babel/plugin-proposal-class-properties/7.16.7_@babel+core@7.17.8:
    resolution: {integrity: sha512-IobU0Xme31ewjYOShSIqd/ZGM/r/cuOz2z0MDbNrhF5FW+ZVgi0f2lyeoj9KFPDOAqsYxmLWZte1WOwlvY9aww==}
    engines: {node: '>=6.9.0'}
    peerDependencies:
      '@babel/core': ^7.0.0-0
    peerDependenciesMeta:
      '@babel/core':
        optional: true
    dependencies:
      '@babel/core': 7.17.8
      '@babel/helper-create-class-features-plugin': 7.17.6_@babel+core@7.17.8
      '@babel/helper-plugin-utils': 7.16.7
    transitivePeerDependencies:
      - supports-color
    dev: true

  /@babel/plugin-proposal-class-static-block/7.17.6_@babel+core@7.17.8:
    resolution: {integrity: sha512-X/tididvL2zbs7jZCeeRJ8167U/+Ac135AM6jCAx6gYXDUviZV5Ku9UDvWS2NCuWlFjIRXklYhwo6HhAC7ETnA==}
    engines: {node: '>=6.9.0'}
    peerDependencies:
      '@babel/core': ^7.12.0
    peerDependenciesMeta:
      '@babel/core':
        optional: true
    dependencies:
      '@babel/core': 7.17.8
      '@babel/helper-create-class-features-plugin': 7.17.6_@babel+core@7.17.8
      '@babel/helper-plugin-utils': 7.16.7
      '@babel/plugin-syntax-class-static-block': 7.14.5_@babel+core@7.17.8
    transitivePeerDependencies:
      - supports-color
    dev: true

  /@babel/plugin-proposal-dynamic-import/7.16.7_@babel+core@7.17.8:
    resolution: {integrity: sha512-I8SW9Ho3/8DRSdmDdH3gORdyUuYnk1m4cMxUAdu5oy4n3OfN8flDEH+d60iG7dUfi0KkYwSvoalHzzdRzpWHTg==}
    engines: {node: '>=6.9.0'}
    peerDependencies:
      '@babel/core': ^7.0.0-0
    peerDependenciesMeta:
      '@babel/core':
        optional: true
    dependencies:
      '@babel/core': 7.17.8
      '@babel/helper-plugin-utils': 7.16.7
      '@babel/plugin-syntax-dynamic-import': 7.8.3_@babel+core@7.17.8
    dev: true

  /@babel/plugin-proposal-export-namespace-from/7.16.7_@babel+core@7.17.8:
    resolution: {integrity: sha512-ZxdtqDXLRGBL64ocZcs7ovt71L3jhC1RGSyR996svrCi3PYqHNkb3SwPJCs8RIzD86s+WPpt2S73+EHCGO+NUA==}
    engines: {node: '>=6.9.0'}
    peerDependencies:
      '@babel/core': ^7.0.0-0
    peerDependenciesMeta:
      '@babel/core':
        optional: true
    dependencies:
      '@babel/core': 7.17.8
      '@babel/helper-plugin-utils': 7.16.7
      '@babel/plugin-syntax-export-namespace-from': 7.8.3_@babel+core@7.17.8
    dev: true

  /@babel/plugin-proposal-json-strings/7.16.7_@babel+core@7.17.8:
    resolution: {integrity: sha512-lNZ3EEggsGY78JavgbHsK9u5P3pQaW7k4axlgFLYkMd7UBsiNahCITShLjNQschPyjtO6dADrL24757IdhBrsQ==}
    engines: {node: '>=6.9.0'}
    peerDependencies:
      '@babel/core': ^7.0.0-0
    peerDependenciesMeta:
      '@babel/core':
        optional: true
    dependencies:
      '@babel/core': 7.17.8
      '@babel/helper-plugin-utils': 7.16.7
      '@babel/plugin-syntax-json-strings': 7.8.3_@babel+core@7.17.8
    dev: true

  /@babel/plugin-proposal-logical-assignment-operators/7.16.7_@babel+core@7.17.8:
    resolution: {integrity: sha512-K3XzyZJGQCr00+EtYtrDjmwX7o7PLK6U9bi1nCwkQioRFVUv6dJoxbQjtWVtP+bCPy82bONBKG8NPyQ4+i6yjg==}
    engines: {node: '>=6.9.0'}
    peerDependencies:
      '@babel/core': ^7.0.0-0
    peerDependenciesMeta:
      '@babel/core':
        optional: true
    dependencies:
      '@babel/core': 7.17.8
      '@babel/helper-plugin-utils': 7.16.7
      '@babel/plugin-syntax-logical-assignment-operators': 7.10.4_@babel+core@7.17.8
    dev: true

  /@babel/plugin-proposal-nullish-coalescing-operator/7.16.7_@babel+core@7.17.8:
    resolution: {integrity: sha512-aUOrYU3EVtjf62jQrCj63pYZ7k6vns2h/DQvHPWGmsJRYzWXZ6/AsfgpiRy6XiuIDADhJzP2Q9MwSMKauBQ+UQ==}
    engines: {node: '>=6.9.0'}
    peerDependencies:
      '@babel/core': ^7.0.0-0
    peerDependenciesMeta:
      '@babel/core':
        optional: true
    dependencies:
      '@babel/core': 7.17.8
      '@babel/helper-plugin-utils': 7.16.7
      '@babel/plugin-syntax-nullish-coalescing-operator': 7.8.3_@babel+core@7.17.8
    dev: true

  /@babel/plugin-proposal-numeric-separator/7.16.7_@babel+core@7.17.8:
    resolution: {integrity: sha512-vQgPMknOIgiuVqbokToyXbkY/OmmjAzr/0lhSIbG/KmnzXPGwW/AdhdKpi+O4X/VkWiWjnkKOBiqJrTaC98VKw==}
    engines: {node: '>=6.9.0'}
    peerDependencies:
      '@babel/core': ^7.0.0-0
    peerDependenciesMeta:
      '@babel/core':
        optional: true
    dependencies:
      '@babel/core': 7.17.8
      '@babel/helper-plugin-utils': 7.16.7
      '@babel/plugin-syntax-numeric-separator': 7.10.4_@babel+core@7.17.8
    dev: true

  /@babel/plugin-proposal-object-rest-spread/7.17.3_@babel+core@7.17.8:
    resolution: {integrity: sha512-yuL5iQA/TbZn+RGAfxQXfi7CNLmKi1f8zInn4IgobuCWcAb7i+zj4TYzQ9l8cEzVyJ89PDGuqxK1xZpUDISesw==}
    engines: {node: '>=6.9.0'}
    peerDependencies:
      '@babel/core': ^7.0.0-0
    peerDependenciesMeta:
      '@babel/core':
        optional: true
    dependencies:
      '@babel/compat-data': 7.17.7
      '@babel/core': 7.17.8
      '@babel/helper-compilation-targets': 7.17.7_@babel+core@7.17.8
      '@babel/helper-plugin-utils': 7.16.7
      '@babel/plugin-syntax-object-rest-spread': 7.8.3_@babel+core@7.17.8
      '@babel/plugin-transform-parameters': 7.16.7_@babel+core@7.17.8
    dev: true

  /@babel/plugin-proposal-optional-catch-binding/7.16.7_@babel+core@7.17.8:
    resolution: {integrity: sha512-eMOH/L4OvWSZAE1VkHbr1vckLG1WUcHGJSLqqQwl2GaUqG6QjddvrOaTUMNYiv77H5IKPMZ9U9P7EaHwvAShfA==}
    engines: {node: '>=6.9.0'}
    peerDependencies:
      '@babel/core': ^7.0.0-0
    peerDependenciesMeta:
      '@babel/core':
        optional: true
    dependencies:
      '@babel/core': 7.17.8
      '@babel/helper-plugin-utils': 7.16.7
      '@babel/plugin-syntax-optional-catch-binding': 7.8.3_@babel+core@7.17.8
    dev: true

  /@babel/plugin-proposal-optional-chaining/7.16.7_@babel+core@7.17.8:
    resolution: {integrity: sha512-eC3xy+ZrUcBtP7x+sq62Q/HYd674pPTb/77XZMb5wbDPGWIdUbSr4Agr052+zaUPSb+gGRnjxXfKFvx5iMJ+DA==}
    engines: {node: '>=6.9.0'}
    peerDependencies:
      '@babel/core': ^7.0.0-0
    peerDependenciesMeta:
      '@babel/core':
        optional: true
    dependencies:
      '@babel/core': 7.17.8
      '@babel/helper-plugin-utils': 7.16.7
      '@babel/helper-skip-transparent-expression-wrappers': 7.16.0
      '@babel/plugin-syntax-optional-chaining': 7.8.3_@babel+core@7.17.8
    dev: true

  /@babel/plugin-proposal-private-methods/7.16.11_@babel+core@7.17.8:
    resolution: {integrity: sha512-F/2uAkPlXDr8+BHpZvo19w3hLFKge+k75XUprE6jaqKxjGkSYcK+4c+bup5PdW/7W/Rpjwql7FTVEDW+fRAQsw==}
    engines: {node: '>=6.9.0'}
    peerDependencies:
      '@babel/core': ^7.0.0-0
    peerDependenciesMeta:
      '@babel/core':
        optional: true
    dependencies:
      '@babel/core': 7.17.8
      '@babel/helper-create-class-features-plugin': 7.17.6_@babel+core@7.17.8
      '@babel/helper-plugin-utils': 7.16.7
    transitivePeerDependencies:
      - supports-color
    dev: true

  /@babel/plugin-proposal-private-property-in-object/7.16.7_@babel+core@7.17.8:
    resolution: {integrity: sha512-rMQkjcOFbm+ufe3bTZLyOfsOUOxyvLXZJCTARhJr+8UMSoZmqTe1K1BgkFcrW37rAchWg57yI69ORxiWvUINuQ==}
    engines: {node: '>=6.9.0'}
    peerDependencies:
      '@babel/core': ^7.0.0-0
    peerDependenciesMeta:
      '@babel/core':
        optional: true
    dependencies:
      '@babel/core': 7.17.8
      '@babel/helper-annotate-as-pure': 7.16.7
      '@babel/helper-create-class-features-plugin': 7.17.6_@babel+core@7.17.8
      '@babel/helper-plugin-utils': 7.16.7
      '@babel/plugin-syntax-private-property-in-object': 7.14.5_@babel+core@7.17.8
    transitivePeerDependencies:
      - supports-color
    dev: true

  /@babel/plugin-proposal-unicode-property-regex/7.16.7_@babel+core@7.17.8:
    resolution: {integrity: sha512-QRK0YI/40VLhNVGIjRNAAQkEHws0cswSdFFjpFyt943YmJIU1da9uW63Iu6NFV6CxTZW5eTDCrwZUstBWgp/Rg==}
    engines: {node: '>=4'}
    peerDependencies:
      '@babel/core': ^7.0.0-0
    peerDependenciesMeta:
      '@babel/core':
        optional: true
    dependencies:
      '@babel/core': 7.17.8
      '@babel/helper-create-regexp-features-plugin': 7.17.0_@babel+core@7.17.8
      '@babel/helper-plugin-utils': 7.16.7
    dev: true

  /@babel/plugin-syntax-async-generators/7.8.4_@babel+core@7.17.8:
    resolution: {integrity: sha512-tycmZxkGfZaxhMRbXlPXuVFpdWlXpir2W4AMhSJgRKzk/eDlIXOhb2LHWoLpDF7TEHylV5zNhykX6KAgHJmTNw==}
    peerDependencies:
      '@babel/core': ^7.0.0-0
    peerDependenciesMeta:
      '@babel/core':
        optional: true
    dependencies:
      '@babel/core': 7.17.8
      '@babel/helper-plugin-utils': 7.16.7
    dev: true

  /@babel/plugin-syntax-class-properties/7.12.13_@babel+core@7.17.8:
    resolution: {integrity: sha512-fm4idjKla0YahUNgFNLCB0qySdsoPiZP3iQE3rky0mBUtMZ23yDJ9SJdg6dXTSDnulOVqiF3Hgr9nbXvXTQZYA==}
    peerDependencies:
      '@babel/core': ^7.0.0-0
    peerDependenciesMeta:
      '@babel/core':
        optional: true
    dependencies:
      '@babel/core': 7.17.8
      '@babel/helper-plugin-utils': 7.16.7
    dev: true

  /@babel/plugin-syntax-class-static-block/7.14.5_@babel+core@7.17.8:
    resolution: {integrity: sha512-b+YyPmr6ldyNnM6sqYeMWE+bgJcJpO6yS4QD7ymxgH34GBPNDM/THBh8iunyvKIZztiwLH4CJZ0RxTk9emgpjw==}
    engines: {node: '>=6.9.0'}
    peerDependencies:
      '@babel/core': ^7.0.0-0
    peerDependenciesMeta:
      '@babel/core':
        optional: true
    dependencies:
      '@babel/core': 7.17.8
      '@babel/helper-plugin-utils': 7.16.7
    dev: true

  /@babel/plugin-syntax-dynamic-import/7.8.3_@babel+core@7.17.8:
    resolution: {integrity: sha512-5gdGbFon+PszYzqs83S3E5mpi7/y/8M9eC90MRTZfduQOYW76ig6SOSPNe41IG5LoP3FGBn2N0RjVDSQiS94kQ==}
    peerDependencies:
      '@babel/core': ^7.0.0-0
    peerDependenciesMeta:
      '@babel/core':
        optional: true
    dependencies:
      '@babel/core': 7.17.8
      '@babel/helper-plugin-utils': 7.16.7
    dev: true

  /@babel/plugin-syntax-export-namespace-from/7.8.3_@babel+core@7.17.8:
    resolution: {integrity: sha512-MXf5laXo6c1IbEbegDmzGPwGNTsHZmEy6QGznu5Sh2UCWvueywb2ee+CCE4zQiZstxU9BMoQO9i6zUFSY0Kj0Q==}
    peerDependencies:
      '@babel/core': ^7.0.0-0
    peerDependenciesMeta:
      '@babel/core':
        optional: true
    dependencies:
      '@babel/core': 7.17.8
      '@babel/helper-plugin-utils': 7.16.7
    dev: true

  /@babel/plugin-syntax-json-strings/7.8.3_@babel+core@7.17.8:
    resolution: {integrity: sha512-lY6kdGpWHvjoe2vk4WrAapEuBR69EMxZl+RoGRhrFGNYVK8mOPAW8VfbT/ZgrFbXlDNiiaxQnAtgVCZ6jv30EA==}
    peerDependencies:
      '@babel/core': ^7.0.0-0
    peerDependenciesMeta:
      '@babel/core':
        optional: true
    dependencies:
      '@babel/core': 7.17.8
      '@babel/helper-plugin-utils': 7.16.7
    dev: true

  /@babel/plugin-syntax-jsx/7.16.7:
    resolution: {integrity: sha512-Esxmk7YjA8QysKeT3VhTXvF6y77f/a91SIs4pWb4H2eWGQkCKFgQaG6hdoEVZtGsrAcb2K5BW66XsOErD4WU3Q==}
    engines: {node: '>=6.9.0'}
    peerDependencies:
      '@babel/core': ^7.0.0-0
    peerDependenciesMeta:
      '@babel/core':
        optional: true
    dependencies:
      '@babel/helper-plugin-utils': 7.16.7
    dev: false

  /@babel/plugin-syntax-logical-assignment-operators/7.10.4_@babel+core@7.17.8:
    resolution: {integrity: sha512-d8waShlpFDinQ5MtvGU9xDAOzKH47+FFoney2baFIoMr952hKOLp1HR7VszoZvOsV/4+RRszNY7D17ba0te0ig==}
    peerDependencies:
      '@babel/core': ^7.0.0-0
    peerDependenciesMeta:
      '@babel/core':
        optional: true
    dependencies:
      '@babel/core': 7.17.8
      '@babel/helper-plugin-utils': 7.16.7
    dev: true

  /@babel/plugin-syntax-nullish-coalescing-operator/7.8.3_@babel+core@7.17.8:
    resolution: {integrity: sha512-aSff4zPII1u2QD7y+F8oDsz19ew4IGEJg9SVW+bqwpwtfFleiQDMdzA/R+UlWDzfnHFCxxleFT0PMIrR36XLNQ==}
    peerDependencies:
      '@babel/core': ^7.0.0-0
    peerDependenciesMeta:
      '@babel/core':
        optional: true
    dependencies:
      '@babel/core': 7.17.8
      '@babel/helper-plugin-utils': 7.16.7
    dev: true

  /@babel/plugin-syntax-numeric-separator/7.10.4_@babel+core@7.17.8:
    resolution: {integrity: sha512-9H6YdfkcK/uOnY/K7/aA2xpzaAgkQn37yzWUMRK7OaPOqOpGS1+n0H5hxT9AUw9EsSjPW8SVyMJwYRtWs3X3ug==}
    peerDependencies:
      '@babel/core': ^7.0.0-0
    peerDependenciesMeta:
      '@babel/core':
        optional: true
    dependencies:
      '@babel/core': 7.17.8
      '@babel/helper-plugin-utils': 7.16.7
    dev: true

  /@babel/plugin-syntax-object-rest-spread/7.8.3_@babel+core@7.17.8:
    resolution: {integrity: sha512-XoqMijGZb9y3y2XskN+P1wUGiVwWZ5JmoDRwx5+3GmEplNyVM2s2Dg8ILFQm8rWM48orGy5YpI5Bl8U1y7ydlA==}
    peerDependencies:
      '@babel/core': ^7.0.0-0
    peerDependenciesMeta:
      '@babel/core':
        optional: true
    dependencies:
      '@babel/core': 7.17.8
      '@babel/helper-plugin-utils': 7.16.7
    dev: true

  /@babel/plugin-syntax-optional-catch-binding/7.8.3_@babel+core@7.17.8:
    resolution: {integrity: sha512-6VPD0Pc1lpTqw0aKoeRTMiB+kWhAoT24PA+ksWSBrFtl5SIRVpZlwN3NNPQjehA2E/91FV3RjLWoVTglWcSV3Q==}
    peerDependencies:
      '@babel/core': ^7.0.0-0
    peerDependenciesMeta:
      '@babel/core':
        optional: true
    dependencies:
      '@babel/core': 7.17.8
      '@babel/helper-plugin-utils': 7.16.7
    dev: true

  /@babel/plugin-syntax-optional-chaining/7.8.3_@babel+core@7.17.8:
    resolution: {integrity: sha512-KoK9ErH1MBlCPxV0VANkXW2/dw4vlbGDrFgz8bmUsBGYkFRcbRwMh6cIJubdPrkxRwuGdtCk0v/wPTKbQgBjkg==}
    peerDependencies:
      '@babel/core': ^7.0.0-0
    peerDependenciesMeta:
      '@babel/core':
        optional: true
    dependencies:
      '@babel/core': 7.17.8
      '@babel/helper-plugin-utils': 7.16.7
    dev: true

  /@babel/plugin-syntax-private-property-in-object/7.14.5_@babel+core@7.17.8:
    resolution: {integrity: sha512-0wVnp9dxJ72ZUJDV27ZfbSj6iHLoytYZmh3rFcxNnvsJF3ktkzLDZPy/mA17HGsaQT3/DQsWYX1f1QGWkCoVUg==}
    engines: {node: '>=6.9.0'}
    peerDependencies:
      '@babel/core': ^7.0.0-0
    peerDependenciesMeta:
      '@babel/core':
        optional: true
    dependencies:
      '@babel/core': 7.17.8
      '@babel/helper-plugin-utils': 7.16.7
    dev: true

  /@babel/plugin-syntax-top-level-await/7.14.5_@babel+core@7.17.8:
    resolution: {integrity: sha512-hx++upLv5U1rgYfwe1xBQUhRmU41NEvpUvrp8jkrSCdvGSnM5/qdRMtylJ6PG5OFkBaHkbTAKTnd3/YyESRHFw==}
    engines: {node: '>=6.9.0'}
    peerDependencies:
      '@babel/core': ^7.0.0-0
    peerDependenciesMeta:
      '@babel/core':
        optional: true
    dependencies:
      '@babel/core': 7.17.8
      '@babel/helper-plugin-utils': 7.16.7
    dev: true

  /@babel/plugin-transform-arrow-functions/7.16.7_@babel+core@7.17.8:
    resolution: {integrity: sha512-9ffkFFMbvzTvv+7dTp/66xvZAWASuPD5Tl9LK3Z9vhOmANo6j94rik+5YMBt4CwHVMWLWpMsriIc2zsa3WW3xQ==}
    engines: {node: '>=6.9.0'}
    peerDependencies:
      '@babel/core': ^7.0.0-0
    peerDependenciesMeta:
      '@babel/core':
        optional: true
    dependencies:
      '@babel/core': 7.17.8
      '@babel/helper-plugin-utils': 7.16.7
    dev: true

  /@babel/plugin-transform-async-to-generator/7.16.8_@babel+core@7.17.8:
    resolution: {integrity: sha512-MtmUmTJQHCnyJVrScNzNlofQJ3dLFuobYn3mwOTKHnSCMtbNsqvF71GQmJfFjdrXSsAA7iysFmYWw4bXZ20hOg==}
    engines: {node: '>=6.9.0'}
    peerDependencies:
      '@babel/core': ^7.0.0-0
    peerDependenciesMeta:
      '@babel/core':
        optional: true
    dependencies:
      '@babel/core': 7.17.8
      '@babel/helper-module-imports': 7.16.7
      '@babel/helper-plugin-utils': 7.16.7
      '@babel/helper-remap-async-to-generator': 7.16.8
    transitivePeerDependencies:
      - supports-color
    dev: true

  /@babel/plugin-transform-block-scoped-functions/7.16.7_@babel+core@7.17.8:
    resolution: {integrity: sha512-JUuzlzmF40Z9cXyytcbZEZKckgrQzChbQJw/5PuEHYeqzCsvebDx0K0jWnIIVcmmDOAVctCgnYs0pMcrYj2zJg==}
    engines: {node: '>=6.9.0'}
    peerDependencies:
      '@babel/core': ^7.0.0-0
    peerDependenciesMeta:
      '@babel/core':
        optional: true
    dependencies:
      '@babel/core': 7.17.8
      '@babel/helper-plugin-utils': 7.16.7
    dev: true

  /@babel/plugin-transform-block-scoping/7.16.7_@babel+core@7.17.8:
    resolution: {integrity: sha512-ObZev2nxVAYA4bhyusELdo9hb3H+A56bxH3FZMbEImZFiEDYVHXQSJ1hQKFlDnlt8G9bBrCZ5ZpURZUrV4G5qQ==}
    engines: {node: '>=6.9.0'}
    peerDependencies:
      '@babel/core': ^7.0.0-0
    peerDependenciesMeta:
      '@babel/core':
        optional: true
    dependencies:
      '@babel/core': 7.17.8
      '@babel/helper-plugin-utils': 7.16.7
    dev: true

  /@babel/plugin-transform-classes/7.16.7_@babel+core@7.17.8:
    resolution: {integrity: sha512-WY7og38SFAGYRe64BrjKf8OrE6ulEHtr5jEYaZMwox9KebgqPi67Zqz8K53EKk1fFEJgm96r32rkKZ3qA2nCWQ==}
    engines: {node: '>=6.9.0'}
    peerDependencies:
      '@babel/core': ^7.0.0-0
    peerDependenciesMeta:
      '@babel/core':
        optional: true
    dependencies:
      '@babel/core': 7.17.8
      '@babel/helper-annotate-as-pure': 7.16.7
      '@babel/helper-environment-visitor': 7.16.7
      '@babel/helper-function-name': 7.16.7
      '@babel/helper-optimise-call-expression': 7.16.7
      '@babel/helper-plugin-utils': 7.16.7
      '@babel/helper-replace-supers': 7.16.7
      '@babel/helper-split-export-declaration': 7.16.7
      globals: 11.12.0
    transitivePeerDependencies:
      - supports-color
    dev: true

  /@babel/plugin-transform-computed-properties/7.16.7_@babel+core@7.17.8:
    resolution: {integrity: sha512-gN72G9bcmenVILj//sv1zLNaPyYcOzUho2lIJBMh/iakJ9ygCo/hEF9cpGb61SCMEDxbbyBoVQxrt+bWKu5KGw==}
    engines: {node: '>=6.9.0'}
    peerDependencies:
      '@babel/core': ^7.0.0-0
    peerDependenciesMeta:
      '@babel/core':
        optional: true
    dependencies:
      '@babel/core': 7.17.8
      '@babel/helper-plugin-utils': 7.16.7
    dev: true

  /@babel/plugin-transform-destructuring/7.17.7_@babel+core@7.17.8:
    resolution: {integrity: sha512-XVh0r5yq9sLR4vZ6eVZe8FKfIcSgaTBxVBRSYokRj2qksf6QerYnTxz9/GTuKTH/n/HwLP7t6gtlybHetJ/6hQ==}
    engines: {node: '>=6.9.0'}
    peerDependencies:
      '@babel/core': ^7.0.0-0
    peerDependenciesMeta:
      '@babel/core':
        optional: true
    dependencies:
      '@babel/core': 7.17.8
      '@babel/helper-plugin-utils': 7.16.7
    dev: true

  /@babel/plugin-transform-dotall-regex/7.16.7_@babel+core@7.17.8:
    resolution: {integrity: sha512-Lyttaao2SjZF6Pf4vk1dVKv8YypMpomAbygW+mU5cYP3S5cWTfCJjG8xV6CFdzGFlfWK81IjL9viiTvpb6G7gQ==}
    engines: {node: '>=6.9.0'}
    peerDependencies:
      '@babel/core': ^7.0.0-0
    peerDependenciesMeta:
      '@babel/core':
        optional: true
    dependencies:
      '@babel/core': 7.17.8
      '@babel/helper-create-regexp-features-plugin': 7.17.0_@babel+core@7.17.8
      '@babel/helper-plugin-utils': 7.16.7
    dev: true

  /@babel/plugin-transform-duplicate-keys/7.16.7_@babel+core@7.17.8:
    resolution: {integrity: sha512-03DvpbRfvWIXyK0/6QiR1KMTWeT6OcQ7tbhjrXyFS02kjuX/mu5Bvnh5SDSWHxyawit2g5aWhKwI86EE7GUnTw==}
    engines: {node: '>=6.9.0'}
    peerDependencies:
      '@babel/core': ^7.0.0-0
    peerDependenciesMeta:
      '@babel/core':
        optional: true
    dependencies:
      '@babel/core': 7.17.8
      '@babel/helper-plugin-utils': 7.16.7
    dev: true

  /@babel/plugin-transform-exponentiation-operator/7.16.7_@babel+core@7.17.8:
    resolution: {integrity: sha512-8UYLSlyLgRixQvlYH3J2ekXFHDFLQutdy7FfFAMm3CPZ6q9wHCwnUyiXpQCe3gVVnQlHc5nsuiEVziteRNTXEA==}
    engines: {node: '>=6.9.0'}
    peerDependencies:
      '@babel/core': ^7.0.0-0
    peerDependenciesMeta:
      '@babel/core':
        optional: true
    dependencies:
      '@babel/core': 7.17.8
      '@babel/helper-builder-binary-assignment-operator-visitor': 7.16.7
      '@babel/helper-plugin-utils': 7.16.7
    dev: true

  /@babel/plugin-transform-for-of/7.16.7_@babel+core@7.17.8:
    resolution: {integrity: sha512-/QZm9W92Ptpw7sjI9Nx1mbcsWz33+l8kuMIQnDwgQBG5s3fAfQvkRjQ7NqXhtNcKOnPkdICmUHyCaWW06HCsqg==}
    engines: {node: '>=6.9.0'}
    peerDependencies:
      '@babel/core': ^7.0.0-0
    peerDependenciesMeta:
      '@babel/core':
        optional: true
    dependencies:
      '@babel/core': 7.17.8
      '@babel/helper-plugin-utils': 7.16.7
    dev: true

  /@babel/plugin-transform-function-name/7.16.7_@babel+core@7.17.8:
    resolution: {integrity: sha512-SU/C68YVwTRxqWj5kgsbKINakGag0KTgq9f2iZEXdStoAbOzLHEBRYzImmA6yFo8YZhJVflvXmIHUO7GWHmxxA==}
    engines: {node: '>=6.9.0'}
    peerDependencies:
      '@babel/core': ^7.0.0-0
    peerDependenciesMeta:
      '@babel/core':
        optional: true
    dependencies:
      '@babel/core': 7.17.8
      '@babel/helper-compilation-targets': 7.17.7_@babel+core@7.17.8
      '@babel/helper-function-name': 7.16.7
      '@babel/helper-plugin-utils': 7.16.7
    dev: true

  /@babel/plugin-transform-literals/7.16.7_@babel+core@7.17.8:
    resolution: {integrity: sha512-6tH8RTpTWI0s2sV6uq3e/C9wPo4PTqqZps4uF0kzQ9/xPLFQtipynvmT1g/dOfEJ+0EQsHhkQ/zyRId8J2b8zQ==}
    engines: {node: '>=6.9.0'}
    peerDependencies:
      '@babel/core': ^7.0.0-0
    peerDependenciesMeta:
      '@babel/core':
        optional: true
    dependencies:
      '@babel/core': 7.17.8
      '@babel/helper-plugin-utils': 7.16.7
    dev: true

  /@babel/plugin-transform-member-expression-literals/7.16.7_@babel+core@7.17.8:
    resolution: {integrity: sha512-mBruRMbktKQwbxaJof32LT9KLy2f3gH+27a5XSuXo6h7R3vqltl0PgZ80C8ZMKw98Bf8bqt6BEVi3svOh2PzMw==}
    engines: {node: '>=6.9.0'}
    peerDependencies:
      '@babel/core': ^7.0.0-0
    peerDependenciesMeta:
      '@babel/core':
        optional: true
    dependencies:
      '@babel/core': 7.17.8
      '@babel/helper-plugin-utils': 7.16.7
    dev: true

  /@babel/plugin-transform-modules-amd/7.16.7_@babel+core@7.17.8:
    resolution: {integrity: sha512-KaaEtgBL7FKYwjJ/teH63oAmE3lP34N3kshz8mm4VMAw7U3PxjVwwUmxEFksbgsNUaO3wId9R2AVQYSEGRa2+g==}
    engines: {node: '>=6.9.0'}
    peerDependencies:
      '@babel/core': ^7.0.0-0
    peerDependenciesMeta:
      '@babel/core':
        optional: true
    dependencies:
      '@babel/core': 7.17.8
      '@babel/helper-module-transforms': 7.17.7
      '@babel/helper-plugin-utils': 7.16.7
      babel-plugin-dynamic-import-node: 2.3.3
    transitivePeerDependencies:
      - supports-color
    dev: true

  /@babel/plugin-transform-modules-commonjs/7.17.7_@babel+core@7.17.8:
    resolution: {integrity: sha512-ITPmR2V7MqioMJyrxUo2onHNC3e+MvfFiFIR0RP21d3PtlVb6sfzoxNKiphSZUOM9hEIdzCcZe83ieX3yoqjUA==}
    engines: {node: '>=6.9.0'}
    peerDependencies:
      '@babel/core': ^7.0.0-0
    peerDependenciesMeta:
      '@babel/core':
        optional: true
    dependencies:
      '@babel/core': 7.17.8
      '@babel/helper-module-transforms': 7.17.7
      '@babel/helper-plugin-utils': 7.16.7
      '@babel/helper-simple-access': 7.17.7
      babel-plugin-dynamic-import-node: 2.3.3
    transitivePeerDependencies:
      - supports-color
    dev: true

  /@babel/plugin-transform-modules-systemjs/7.17.8_@babel+core@7.17.8:
    resolution: {integrity: sha512-39reIkMTUVagzgA5x88zDYXPCMT6lcaRKs1+S9K6NKBPErbgO/w/kP8GlNQTC87b412ZTlmNgr3k2JrWgHH+Bw==}
    engines: {node: '>=6.9.0'}
    peerDependencies:
      '@babel/core': ^7.0.0-0
    peerDependenciesMeta:
      '@babel/core':
        optional: true
    dependencies:
      '@babel/core': 7.17.8
      '@babel/helper-hoist-variables': 7.16.7
      '@babel/helper-module-transforms': 7.17.7
      '@babel/helper-plugin-utils': 7.16.7
      '@babel/helper-validator-identifier': 7.16.7
      babel-plugin-dynamic-import-node: 2.3.3
    transitivePeerDependencies:
      - supports-color
    dev: true

  /@babel/plugin-transform-modules-umd/7.16.7_@babel+core@7.17.8:
    resolution: {integrity: sha512-EMh7uolsC8O4xhudF2F6wedbSHm1HHZ0C6aJ7K67zcDNidMzVcxWdGr+htW9n21klm+bOn+Rx4CBsAntZd3rEQ==}
    engines: {node: '>=6.9.0'}
    peerDependencies:
      '@babel/core': ^7.0.0-0
    peerDependenciesMeta:
      '@babel/core':
        optional: true
    dependencies:
      '@babel/core': 7.17.8
      '@babel/helper-module-transforms': 7.17.7
      '@babel/helper-plugin-utils': 7.16.7
    transitivePeerDependencies:
      - supports-color
    dev: true

  /@babel/plugin-transform-named-capturing-groups-regex/7.16.8_@babel+core@7.17.8:
    resolution: {integrity: sha512-j3Jw+n5PvpmhRR+mrgIh04puSANCk/T/UA3m3P1MjJkhlK906+ApHhDIqBQDdOgL/r1UYpz4GNclTXxyZrYGSw==}
    engines: {node: '>=6.9.0'}
    peerDependencies:
      '@babel/core': ^7.0.0
    peerDependenciesMeta:
      '@babel/core':
        optional: true
    dependencies:
      '@babel/core': 7.17.8
      '@babel/helper-create-regexp-features-plugin': 7.17.0_@babel+core@7.17.8
    dev: true

  /@babel/plugin-transform-new-target/7.16.7_@babel+core@7.17.8:
    resolution: {integrity: sha512-xiLDzWNMfKoGOpc6t3U+etCE2yRnn3SM09BXqWPIZOBpL2gvVrBWUKnsJx0K/ADi5F5YC5f8APFfWrz25TdlGg==}
    engines: {node: '>=6.9.0'}
    peerDependencies:
      '@babel/core': ^7.0.0-0
    peerDependenciesMeta:
      '@babel/core':
        optional: true
    dependencies:
      '@babel/core': 7.17.8
      '@babel/helper-plugin-utils': 7.16.7
    dev: true

  /@babel/plugin-transform-object-super/7.16.7_@babel+core@7.17.8:
    resolution: {integrity: sha512-14J1feiQVWaGvRxj2WjyMuXS2jsBkgB3MdSN5HuC2G5nRspa5RK9COcs82Pwy5BuGcjb+fYaUj94mYcOj7rCvw==}
    engines: {node: '>=6.9.0'}
    peerDependencies:
      '@babel/core': ^7.0.0-0
    peerDependenciesMeta:
      '@babel/core':
        optional: true
    dependencies:
      '@babel/core': 7.17.8
      '@babel/helper-plugin-utils': 7.16.7
      '@babel/helper-replace-supers': 7.16.7
    transitivePeerDependencies:
      - supports-color
    dev: true

  /@babel/plugin-transform-parameters/7.16.7_@babel+core@7.17.8:
    resolution: {integrity: sha512-AT3MufQ7zZEhU2hwOA11axBnExW0Lszu4RL/tAlUJBuNoRak+wehQW8h6KcXOcgjY42fHtDxswuMhMjFEuv/aw==}
    engines: {node: '>=6.9.0'}
    peerDependencies:
      '@babel/core': ^7.0.0-0
    peerDependenciesMeta:
      '@babel/core':
        optional: true
    dependencies:
      '@babel/core': 7.17.8
      '@babel/helper-plugin-utils': 7.16.7
    dev: true

  /@babel/plugin-transform-property-literals/7.16.7_@babel+core@7.17.8:
    resolution: {integrity: sha512-z4FGr9NMGdoIl1RqavCqGG+ZuYjfZ/hkCIeuH6Do7tXmSm0ls11nYVSJqFEUOSJbDab5wC6lRE/w6YjVcr6Hqw==}
    engines: {node: '>=6.9.0'}
    peerDependencies:
      '@babel/core': ^7.0.0-0
    peerDependenciesMeta:
      '@babel/core':
        optional: true
    dependencies:
      '@babel/core': 7.17.8
      '@babel/helper-plugin-utils': 7.16.7
    dev: true

  /@babel/plugin-transform-react-jsx/7.17.3:
    resolution: {integrity: sha512-9tjBm4O07f7mzKSIlEmPdiE6ub7kfIe6Cd+w+oQebpATfTQMAgW+YOuWxogbKVTulA+MEO7byMeIUtQ1z+z+ZQ==}
    engines: {node: '>=6.9.0'}
    peerDependencies:
      '@babel/core': ^7.0.0-0
    peerDependenciesMeta:
      '@babel/core':
        optional: true
    dependencies:
      '@babel/helper-annotate-as-pure': 7.16.7
      '@babel/helper-module-imports': 7.16.7
      '@babel/helper-plugin-utils': 7.16.7
      '@babel/plugin-syntax-jsx': 7.16.7
      '@babel/types': 7.17.0
    dev: false

  /@babel/plugin-transform-regenerator/7.16.7_@babel+core@7.17.8:
    resolution: {integrity: sha512-mF7jOgGYCkSJagJ6XCujSQg+6xC1M77/03K2oBmVJWoFGNUtnVJO4WHKJk3dnPC8HCcj4xBQP1Egm8DWh3Pb3Q==}
    engines: {node: '>=6.9.0'}
    peerDependencies:
      '@babel/core': ^7.0.0-0
    peerDependenciesMeta:
      '@babel/core':
        optional: true
    dependencies:
      '@babel/core': 7.17.8
      regenerator-transform: 0.14.5
    dev: true

  /@babel/plugin-transform-reserved-words/7.16.7_@babel+core@7.17.8:
    resolution: {integrity: sha512-KQzzDnZ9hWQBjwi5lpY5v9shmm6IVG0U9pB18zvMu2i4H90xpT4gmqwPYsn8rObiadYe2M0gmgsiOIF5A/2rtg==}
    engines: {node: '>=6.9.0'}
    peerDependencies:
      '@babel/core': ^7.0.0-0
    peerDependenciesMeta:
      '@babel/core':
        optional: true
    dependencies:
      '@babel/core': 7.17.8
      '@babel/helper-plugin-utils': 7.16.7
    dev: true

  /@babel/plugin-transform-shorthand-properties/7.16.7_@babel+core@7.17.8:
    resolution: {integrity: sha512-hah2+FEnoRoATdIb05IOXf+4GzXYTq75TVhIn1PewihbpyrNWUt2JbudKQOETWw6QpLe+AIUpJ5MVLYTQbeeUg==}
    engines: {node: '>=6.9.0'}
    peerDependencies:
      '@babel/core': ^7.0.0-0
    peerDependenciesMeta:
      '@babel/core':
        optional: true
    dependencies:
      '@babel/core': 7.17.8
      '@babel/helper-plugin-utils': 7.16.7
    dev: true

  /@babel/plugin-transform-spread/7.16.7_@babel+core@7.17.8:
    resolution: {integrity: sha512-+pjJpgAngb53L0iaA5gU/1MLXJIfXcYepLgXB3esVRf4fqmj8f2cxM3/FKaHsZms08hFQJkFccEWuIpm429TXg==}
    engines: {node: '>=6.9.0'}
    peerDependencies:
      '@babel/core': ^7.0.0-0
    peerDependenciesMeta:
      '@babel/core':
        optional: true
    dependencies:
      '@babel/core': 7.17.8
      '@babel/helper-plugin-utils': 7.16.7
      '@babel/helper-skip-transparent-expression-wrappers': 7.16.0
    dev: true

  /@babel/plugin-transform-sticky-regex/7.16.7_@babel+core@7.17.8:
    resolution: {integrity: sha512-NJa0Bd/87QV5NZZzTuZG5BPJjLYadeSZ9fO6oOUoL4iQx+9EEuw/eEM92SrsT19Yc2jgB1u1hsjqDtH02c3Drw==}
    engines: {node: '>=6.9.0'}
    peerDependencies:
      '@babel/core': ^7.0.0-0
    peerDependenciesMeta:
      '@babel/core':
        optional: true
    dependencies:
      '@babel/core': 7.17.8
      '@babel/helper-plugin-utils': 7.16.7
    dev: true

  /@babel/plugin-transform-template-literals/7.16.7_@babel+core@7.17.8:
    resolution: {integrity: sha512-VwbkDDUeenlIjmfNeDX/V0aWrQH2QiVyJtwymVQSzItFDTpxfyJh3EVaQiS0rIN/CqbLGr0VcGmuwyTdZtdIsA==}
    engines: {node: '>=6.9.0'}
    peerDependencies:
      '@babel/core': ^7.0.0-0
    peerDependenciesMeta:
      '@babel/core':
        optional: true
    dependencies:
      '@babel/core': 7.17.8
      '@babel/helper-plugin-utils': 7.16.7
    dev: true

  /@babel/plugin-transform-typeof-symbol/7.16.7_@babel+core@7.17.8:
    resolution: {integrity: sha512-p2rOixCKRJzpg9JB4gjnG4gjWkWa89ZoYUnl9snJ1cWIcTH/hvxZqfO+WjG6T8DRBpctEol5jw1O5rA8gkCokQ==}
    engines: {node: '>=6.9.0'}
    peerDependencies:
      '@babel/core': ^7.0.0-0
    peerDependenciesMeta:
      '@babel/core':
        optional: true
    dependencies:
      '@babel/core': 7.17.8
      '@babel/helper-plugin-utils': 7.16.7
    dev: true

  /@babel/plugin-transform-unicode-escapes/7.16.7_@babel+core@7.17.8:
    resolution: {integrity: sha512-TAV5IGahIz3yZ9/Hfv35TV2xEm+kaBDaZQCn2S/hG9/CZ0DktxJv9eKfPc7yYCvOYR4JGx1h8C+jcSOvgaaI/Q==}
    engines: {node: '>=6.9.0'}
    peerDependencies:
      '@babel/core': ^7.0.0-0
    peerDependenciesMeta:
      '@babel/core':
        optional: true
    dependencies:
      '@babel/core': 7.17.8
      '@babel/helper-plugin-utils': 7.16.7
    dev: true

  /@babel/plugin-transform-unicode-regex/7.16.7_@babel+core@7.17.8:
    resolution: {integrity: sha512-oC5tYYKw56HO75KZVLQ+R/Nl3Hro9kf8iG0hXoaHP7tjAyCpvqBiSNe6vGrZni1Z6MggmUOC6A7VP7AVmw225Q==}
    engines: {node: '>=6.9.0'}
    peerDependencies:
      '@babel/core': ^7.0.0-0
    peerDependenciesMeta:
      '@babel/core':
        optional: true
    dependencies:
      '@babel/core': 7.17.8
      '@babel/helper-create-regexp-features-plugin': 7.17.0_@babel+core@7.17.8
      '@babel/helper-plugin-utils': 7.16.7
    dev: true

  /@babel/preset-env/7.16.11_@babel+core@7.17.8:
    resolution: {integrity: sha512-qcmWG8R7ZW6WBRPZK//y+E3Cli151B20W1Rv7ln27vuPaXU/8TKms6jFdiJtF7UDTxcrb7mZd88tAeK9LjdT8g==}
    engines: {node: '>=6.9.0'}
    peerDependencies:
      '@babel/core': ^7.0.0-0
    peerDependenciesMeta:
      '@babel/core':
        optional: true
    dependencies:
      '@babel/compat-data': 7.17.7
      '@babel/core': 7.17.8
      '@babel/helper-compilation-targets': 7.17.7_@babel+core@7.17.8
      '@babel/helper-plugin-utils': 7.16.7
      '@babel/helper-validator-option': 7.16.7
      '@babel/plugin-bugfix-safari-id-destructuring-collision-in-function-expression': 7.16.7_@babel+core@7.17.8
      '@babel/plugin-bugfix-v8-spread-parameters-in-optional-chaining': 7.16.7_@babel+core@7.17.8
      '@babel/plugin-proposal-async-generator-functions': 7.16.8_@babel+core@7.17.8
      '@babel/plugin-proposal-class-properties': 7.16.7_@babel+core@7.17.8
      '@babel/plugin-proposal-class-static-block': 7.17.6_@babel+core@7.17.8
      '@babel/plugin-proposal-dynamic-import': 7.16.7_@babel+core@7.17.8
      '@babel/plugin-proposal-export-namespace-from': 7.16.7_@babel+core@7.17.8
      '@babel/plugin-proposal-json-strings': 7.16.7_@babel+core@7.17.8
      '@babel/plugin-proposal-logical-assignment-operators': 7.16.7_@babel+core@7.17.8
      '@babel/plugin-proposal-nullish-coalescing-operator': 7.16.7_@babel+core@7.17.8
      '@babel/plugin-proposal-numeric-separator': 7.16.7_@babel+core@7.17.8
      '@babel/plugin-proposal-object-rest-spread': 7.17.3_@babel+core@7.17.8
      '@babel/plugin-proposal-optional-catch-binding': 7.16.7_@babel+core@7.17.8
      '@babel/plugin-proposal-optional-chaining': 7.16.7_@babel+core@7.17.8
      '@babel/plugin-proposal-private-methods': 7.16.11_@babel+core@7.17.8
      '@babel/plugin-proposal-private-property-in-object': 7.16.7_@babel+core@7.17.8
      '@babel/plugin-proposal-unicode-property-regex': 7.16.7_@babel+core@7.17.8
      '@babel/plugin-syntax-async-generators': 7.8.4_@babel+core@7.17.8
      '@babel/plugin-syntax-class-properties': 7.12.13_@babel+core@7.17.8
      '@babel/plugin-syntax-class-static-block': 7.14.5_@babel+core@7.17.8
      '@babel/plugin-syntax-dynamic-import': 7.8.3_@babel+core@7.17.8
      '@babel/plugin-syntax-export-namespace-from': 7.8.3_@babel+core@7.17.8
      '@babel/plugin-syntax-json-strings': 7.8.3_@babel+core@7.17.8
      '@babel/plugin-syntax-logical-assignment-operators': 7.10.4_@babel+core@7.17.8
      '@babel/plugin-syntax-nullish-coalescing-operator': 7.8.3_@babel+core@7.17.8
      '@babel/plugin-syntax-numeric-separator': 7.10.4_@babel+core@7.17.8
      '@babel/plugin-syntax-object-rest-spread': 7.8.3_@babel+core@7.17.8
      '@babel/plugin-syntax-optional-catch-binding': 7.8.3_@babel+core@7.17.8
      '@babel/plugin-syntax-optional-chaining': 7.8.3_@babel+core@7.17.8
      '@babel/plugin-syntax-private-property-in-object': 7.14.5_@babel+core@7.17.8
      '@babel/plugin-syntax-top-level-await': 7.14.5_@babel+core@7.17.8
      '@babel/plugin-transform-arrow-functions': 7.16.7_@babel+core@7.17.8
      '@babel/plugin-transform-async-to-generator': 7.16.8_@babel+core@7.17.8
      '@babel/plugin-transform-block-scoped-functions': 7.16.7_@babel+core@7.17.8
      '@babel/plugin-transform-block-scoping': 7.16.7_@babel+core@7.17.8
      '@babel/plugin-transform-classes': 7.16.7_@babel+core@7.17.8
      '@babel/plugin-transform-computed-properties': 7.16.7_@babel+core@7.17.8
      '@babel/plugin-transform-destructuring': 7.17.7_@babel+core@7.17.8
      '@babel/plugin-transform-dotall-regex': 7.16.7_@babel+core@7.17.8
      '@babel/plugin-transform-duplicate-keys': 7.16.7_@babel+core@7.17.8
      '@babel/plugin-transform-exponentiation-operator': 7.16.7_@babel+core@7.17.8
      '@babel/plugin-transform-for-of': 7.16.7_@babel+core@7.17.8
      '@babel/plugin-transform-function-name': 7.16.7_@babel+core@7.17.8
      '@babel/plugin-transform-literals': 7.16.7_@babel+core@7.17.8
      '@babel/plugin-transform-member-expression-literals': 7.16.7_@babel+core@7.17.8
      '@babel/plugin-transform-modules-amd': 7.16.7_@babel+core@7.17.8
      '@babel/plugin-transform-modules-commonjs': 7.17.7_@babel+core@7.17.8
      '@babel/plugin-transform-modules-systemjs': 7.17.8_@babel+core@7.17.8
      '@babel/plugin-transform-modules-umd': 7.16.7_@babel+core@7.17.8
      '@babel/plugin-transform-named-capturing-groups-regex': 7.16.8_@babel+core@7.17.8
      '@babel/plugin-transform-new-target': 7.16.7_@babel+core@7.17.8
      '@babel/plugin-transform-object-super': 7.16.7_@babel+core@7.17.8
      '@babel/plugin-transform-parameters': 7.16.7_@babel+core@7.17.8
      '@babel/plugin-transform-property-literals': 7.16.7_@babel+core@7.17.8
      '@babel/plugin-transform-regenerator': 7.16.7_@babel+core@7.17.8
      '@babel/plugin-transform-reserved-words': 7.16.7_@babel+core@7.17.8
      '@babel/plugin-transform-shorthand-properties': 7.16.7_@babel+core@7.17.8
      '@babel/plugin-transform-spread': 7.16.7_@babel+core@7.17.8
      '@babel/plugin-transform-sticky-regex': 7.16.7_@babel+core@7.17.8
      '@babel/plugin-transform-template-literals': 7.16.7_@babel+core@7.17.8
      '@babel/plugin-transform-typeof-symbol': 7.16.7_@babel+core@7.17.8
      '@babel/plugin-transform-unicode-escapes': 7.16.7_@babel+core@7.17.8
      '@babel/plugin-transform-unicode-regex': 7.16.7_@babel+core@7.17.8
      '@babel/preset-modules': 0.1.5_@babel+core@7.17.8
      '@babel/types': 7.17.0
      babel-plugin-polyfill-corejs2: 0.3.1_@babel+core@7.17.8
      babel-plugin-polyfill-corejs3: 0.5.2_@babel+core@7.17.8
      babel-plugin-polyfill-regenerator: 0.3.1_@babel+core@7.17.8
      core-js-compat: 3.21.1
      semver: 6.3.0
    transitivePeerDependencies:
      - supports-color
    dev: true

  /@babel/preset-modules/0.1.5_@babel+core@7.17.8:
    resolution: {integrity: sha512-A57th6YRG7oR3cq/yt/Y84MvGgE0eJG2F1JLhKuyG+jFxEgrd/HAMJatiFtmOiZurz+0DkrvbheCLaV5f2JfjA==}
    peerDependencies:
      '@babel/core': ^7.0.0-0
    peerDependenciesMeta:
      '@babel/core':
        optional: true
    dependencies:
      '@babel/core': 7.17.8
      '@babel/helper-plugin-utils': 7.16.7
      '@babel/plugin-proposal-unicode-property-regex': 7.16.7_@babel+core@7.17.8
      '@babel/plugin-transform-dotall-regex': 7.16.7_@babel+core@7.17.8
      '@babel/types': 7.17.0
      esutils: 2.0.3
    dev: true

  /@babel/runtime/7.17.8:
    resolution: {integrity: sha512-dQpEpK0O9o6lj6oPu0gRDbbnk+4LeHlNcBpspf6Olzt3GIX4P1lWF1gS+pHLDFlaJvbR6q7jCfQ08zA4QJBnmA==}
    engines: {node: '>=6.9.0'}
    dependencies:
      regenerator-runtime: 0.13.9
    dev: true

  /@babel/template/7.16.7:
    resolution: {integrity: sha512-I8j/x8kHUrbYRTUxXrrMbfCa7jxkE7tZre39x3kjr9hvI82cK1FfqLygotcWN5kdPGWcLdWMHpSBavse5tWw3w==}
    engines: {node: '>=6.9.0'}
    dependencies:
      '@babel/code-frame': 7.16.7
      '@babel/parser': 7.17.8
      '@babel/types': 7.17.0

  /@babel/traverse/7.17.3:
    resolution: {integrity: sha512-5irClVky7TxRWIRtxlh2WPUUOLhcPN06AGgaQSB8AEwuyEBgJVuJ5imdHm5zxk8w0QS5T+tDfnDxAlhWjpb7cw==}
    engines: {node: '>=6.9.0'}
    dependencies:
      '@babel/code-frame': 7.16.7
      '@babel/generator': 7.17.7
      '@babel/helper-environment-visitor': 7.16.7
      '@babel/helper-function-name': 7.16.7
      '@babel/helper-hoist-variables': 7.16.7
      '@babel/helper-split-export-declaration': 7.16.7
      '@babel/parser': 7.17.8
      '@babel/types': 7.17.0
      debug: 4.3.4
      globals: 11.12.0
    transitivePeerDependencies:
      - supports-color

  /@babel/types/7.17.0:
    resolution: {integrity: sha512-TmKSNO4D5rzhL5bjWFcVHHLETzfQ/AmbKpKPOSjlP0WoHZ6L911fgoOKY4Alp/emzG4cHJdyN49zpgkbXFEHHw==}
    engines: {node: '>=6.9.0'}
    dependencies:
      '@babel/helper-validator-identifier': 7.16.7
      to-fast-properties: 2.0.0

  /@builder.io/partytown/0.4.5:
    resolution: {integrity: sha512-HcHlmMYSpOxfJ0lFVxgZrvgIjz1Q8knlGuWkBpvjIp68j+xVWg969+sn7BCfyKhcGaYlnVOY/CEBHapQBcl0jw==}
    hasBin: true
    dev: false

  /@changesets/apply-release-plan/5.0.5:
    resolution: {integrity: sha512-CxL9dkhzjHiVmXCyHgsLCQj7i/coFTMv/Yy0v6BC5cIWZkQml+lf7zvQqAcFXwY7b54HxRWZPku02XFB53Q0Uw==}
    dependencies:
      '@babel/runtime': 7.17.8
      '@changesets/config': 1.7.0
      '@changesets/get-version-range-type': 0.3.2
      '@changesets/git': 1.3.1
      '@changesets/types': 4.1.0
      '@manypkg/get-packages': 1.1.3
      detect-indent: 6.1.0
      fs-extra: 7.0.1
      lodash.startcase: 4.4.0
      outdent: 0.5.0
      prettier: 1.19.1
      resolve-from: 5.0.0
      semver: 5.7.1
    dev: true

  /@changesets/assemble-release-plan/5.1.1:
    resolution: {integrity: sha512-TQRZnK1sqYuoibJdSwpqE81rfDh0Xrkkr/M6bCQZ1ogGoRJNVbNYDWvNfkNvR4rEdRylri8cfKzffo/ruoy8QA==}
    dependencies:
      '@babel/runtime': 7.17.8
      '@changesets/errors': 0.1.4
      '@changesets/get-dependents-graph': 1.3.1
      '@changesets/types': 4.1.0
      '@manypkg/get-packages': 1.1.3
      semver: 5.7.1
    dev: true

  /@changesets/changelog-git/0.1.10:
    resolution: {integrity: sha512-4t7zqPOv3aDZp4Y+AyDhiOG2ypaUXDpOz+MT1wOk3uSZNv78AaDByam0hdk5kfYuH1RlMecWU4/U5lO1ZL5eaA==}
    dependencies:
      '@changesets/types': 4.1.0
    dev: true

  /@changesets/changelog-github/0.4.3:
    resolution: {integrity: sha512-93X4arork7DV4+tVYeNlOTrw7HOXIvvd41yRPY9atJ+nS32W0uS+ewkZdc6WThuqmwGx9xaU+pxHtVLeYJTF0A==}
    dependencies:
      '@changesets/get-github-info': 0.5.0
      '@changesets/types': 4.1.0
      dotenv: 8.6.0
    transitivePeerDependencies:
      - encoding
    dev: true

  /@changesets/cli/2.21.1:
    resolution: {integrity: sha512-4AJKo/UW0P217m2VHjiuhZy+CstLw54eu9I1fsY7tst76GeEN7mX0mVrTNEisR6CvOH7wLav3ITqvDcKVPbKsw==}
    hasBin: true
    dependencies:
      '@babel/runtime': 7.17.8
      '@changesets/apply-release-plan': 5.0.5
      '@changesets/assemble-release-plan': 5.1.1
      '@changesets/changelog-git': 0.1.10
      '@changesets/config': 1.7.0
      '@changesets/errors': 0.1.4
      '@changesets/get-dependents-graph': 1.3.1
      '@changesets/get-release-plan': 3.0.7
      '@changesets/git': 1.3.1
      '@changesets/logger': 0.0.5
      '@changesets/pre': 1.0.10
      '@changesets/read': 0.5.4
      '@changesets/types': 4.1.0
      '@changesets/write': 0.1.7
      '@manypkg/get-packages': 1.1.3
      '@types/is-ci': 3.0.0
      '@types/semver': 6.2.3
      chalk: 2.4.2
      enquirer: 2.3.6
      external-editor: 3.1.0
      fs-extra: 7.0.1
      human-id: 1.0.2
      is-ci: 3.0.1
      meow: 6.1.1
      outdent: 0.5.0
      p-limit: 2.3.0
      preferred-pm: 3.0.3
      semver: 5.7.1
      spawndamnit: 2.0.0
      term-size: 2.2.1
      tty-table: 2.8.13
    dev: true

  /@changesets/config/1.7.0:
    resolution: {integrity: sha512-Ctk6ZO5Ay6oZ95bbKXyA2a1QG0jQUePaGCY6BKkZtUG4PgysesfmiQOPgOY5OsRMt8exJeo6l+DJ75YiKmh0rQ==}
    dependencies:
      '@changesets/errors': 0.1.4
      '@changesets/get-dependents-graph': 1.3.1
      '@changesets/logger': 0.0.5
      '@changesets/types': 4.1.0
      '@manypkg/get-packages': 1.1.3
      fs-extra: 7.0.1
      micromatch: 4.0.4
    dev: true

  /@changesets/errors/0.1.4:
    resolution: {integrity: sha512-HAcqPF7snsUJ/QzkWoKfRfXushHTu+K5KZLJWPb34s4eCZShIf8BFO3fwq6KU8+G7L5KdtN2BzQAXOSXEyiY9Q==}
    dependencies:
      extendable-error: 0.1.7
    dev: true

  /@changesets/get-dependents-graph/1.3.1:
    resolution: {integrity: sha512-HwUs8U0XK/ZqCQon1/80jJEyswS8JVmTiHTZslrTpuavyhhhxrSpO1eVCdKgaVHBRalOw3gRzdS3uzkmqYsQSQ==}
    dependencies:
      '@changesets/types': 4.1.0
      '@manypkg/get-packages': 1.1.3
      chalk: 2.4.2
      fs-extra: 7.0.1
      semver: 5.7.1
    dev: true

  /@changesets/get-github-info/0.5.0:
    resolution: {integrity: sha512-vm5VgHwrxkMkUjFyn3UVNKLbDp9YMHd3vMf1IyJoa/7B+6VpqmtAaXyDS0zBLfN5bhzVCHrRnj4GcZXXcqrFTw==}
    dependencies:
      dataloader: 1.4.0
      node-fetch: 2.6.7
    transitivePeerDependencies:
      - encoding
    dev: true

  /@changesets/get-release-plan/3.0.7:
    resolution: {integrity: sha512-zDp6RIEKvERIF4Osy8sJ5BzqTiiLMhPWBO02y6w3nzTQJ0VBMaTs4hhwImQ/54O9I34eUHR3D0DwmwGQ27ifaw==}
    dependencies:
      '@babel/runtime': 7.17.8
      '@changesets/assemble-release-plan': 5.1.1
      '@changesets/config': 1.7.0
      '@changesets/pre': 1.0.10
      '@changesets/read': 0.5.4
      '@changesets/types': 4.1.0
      '@manypkg/get-packages': 1.1.3
    dev: true

  /@changesets/get-version-range-type/0.3.2:
    resolution: {integrity: sha512-SVqwYs5pULYjYT4op21F2pVbcrca4qA/bAA3FmFXKMN7Y+HcO8sbZUTx3TAy2VXulP2FACd1aC7f2nTuqSPbqg==}
    dev: true

  /@changesets/git/1.3.1:
    resolution: {integrity: sha512-yg60QUi38VA0XGXdBy9SRYJhs8xJHE97Z1CaB/hFyByBlh5k1i+avFNBvvw66MsoT/aiml6y9scIG6sC8R5mfg==}
    dependencies:
      '@babel/runtime': 7.17.8
      '@changesets/errors': 0.1.4
      '@changesets/types': 4.1.0
      '@manypkg/get-packages': 1.1.3
      is-subdir: 1.2.0
      spawndamnit: 2.0.0
    dev: true

  /@changesets/logger/0.0.5:
    resolution: {integrity: sha512-gJyZHomu8nASHpaANzc6bkQMO9gU/ib20lqew1rVx753FOxffnCrJlGIeQVxNWCqM+o6OOleCo/ivL8UAO5iFw==}
    dependencies:
      chalk: 2.4.2
    dev: true

  /@changesets/parse/0.3.12:
    resolution: {integrity: sha512-FOBz2L1dT9PcvyQU1Qp2sQ0B4Jw7EgRDAKFVzAQwhzXqCq03TcE7vgKU6VSksCJAioMYDowdVVHNnv/Uak6yZQ==}
    dependencies:
      '@changesets/types': 4.1.0
      js-yaml: 3.14.1
    dev: true

  /@changesets/pre/1.0.10:
    resolution: {integrity: sha512-cZC1C1wTSC17/TcTWivAQ4LAXz5jEYDuy3UeZiBz1wnTTzMHyTHLLwJi60juhl4hawXunDLw0mwZkcpS8Ivitg==}
    dependencies:
      '@babel/runtime': 7.17.8
      '@changesets/errors': 0.1.4
      '@changesets/types': 4.1.0
      '@manypkg/get-packages': 1.1.3
      fs-extra: 7.0.1
    dev: true

  /@changesets/read/0.5.4:
    resolution: {integrity: sha512-12dTx+p5ztFs9QgJDGHRHR6HzTIbHct9S4lK2I/i6Qkz1cNfAPVIbdoMCdbPIWeLank9muMUjiiFmCWJD7tQIg==}
    dependencies:
      '@babel/runtime': 7.17.8
      '@changesets/git': 1.3.1
      '@changesets/logger': 0.0.5
      '@changesets/parse': 0.3.12
      '@changesets/types': 4.1.0
      chalk: 2.4.2
      fs-extra: 7.0.1
      p-filter: 2.1.0
    dev: true

  /@changesets/types/4.1.0:
    resolution: {integrity: sha512-LDQvVDv5Kb50ny2s25Fhm3d9QSZimsoUGBsUioj6MC3qbMUCuC8GPIvk/M6IvXx3lYhAs0lwWUQLb+VIEUCECw==}
    dev: true

  /@changesets/write/0.1.7:
    resolution: {integrity: sha512-6r+tc6u2l5BBIwEAh7ivRYWFir+XKiw0q/6Hx6NJA4dSN5fNu9uyWRQ+IMHCllD9dBcsh+e79sOepc+xT8l28g==}
    dependencies:
      '@babel/runtime': 7.17.8
      '@changesets/types': 4.1.0
      fs-extra: 7.0.1
      human-id: 1.0.2
      prettier: 1.19.1
    dev: true

  /@docsearch/css/3.0.0:
    resolution: {integrity: sha512-1kkV7tkAsiuEd0shunYRByKJe3xQDG2q7wYg24SOw1nV9/2lwEd4WrUYRJC/ukGTl2/kHeFxsaUvtiOy0y6fFA==}
    dev: false

  /@docsearch/react/3.0.0_f910a0b2c2e853d214c9bb56988eaf61:
    resolution: {integrity: sha512-yhMacqS6TVQYoBh/o603zszIb5Bl8MIXuOc6Vy617I74pirisDzzcNh0NEaYQt50fVVR3khUbeEhUEWEWipESg==}
    peerDependencies:
      '@types/react': '>= 16.8.0 < 18.0.0'
      react: '>= 16.8.0 < 18.0.0'
      react-dom: '>= 16.8.0 < 18.0.0'
    dependencies:
      '@algolia/autocomplete-core': 1.5.2
      '@algolia/autocomplete-preset-algolia': 1.5.2_7938c62af9e2e3908b5b052ce2305b13
      '@docsearch/css': 3.0.0
      '@types/react': 17.0.41
      algoliasearch: 4.13.0
      react: 17.0.2
      react-dom: 17.0.2_react@17.0.2
    transitivePeerDependencies:
      - '@algolia/client-search'
    dev: false

  /@emmetio/abbreviation/2.2.3:
    resolution: {integrity: sha512-87pltuCPt99aL+y9xS6GPZ+Wmmyhll2WXH73gG/xpGcQ84DRnptBsI2r0BeIQ0EB/SQTOe2ANPqFqj3Rj5FOGA==}
    dependencies:
      '@emmetio/scanner': 1.0.0
    dev: false

  /@emmetio/css-abbreviation/2.1.4:
    resolution: {integrity: sha512-qk9L60Y+uRtM5CPbB0y+QNl/1XKE09mSO+AhhSauIfr2YOx/ta3NJw2d8RtCFxgzHeRqFRr8jgyzThbu+MZ4Uw==}
    dependencies:
      '@emmetio/scanner': 1.0.0
    dev: false

  /@emmetio/scanner/1.0.0:
    resolution: {integrity: sha512-8HqW8EVqjnCmWXVpqAOZf+EGESdkR27odcMMMGefgKXtar00SoYNSryGv//TELI4T3QFsECo78p+0lmalk/CFA==}
    dev: false

  /@eslint/eslintrc/1.2.1:
    resolution: {integrity: sha512-bxvbYnBPN1Gibwyp6NrpnFzA3YtRL3BBAyEAFVIpNTm2Rn4Vy87GA5M4aSn3InRrlsbX5N0GW7XIx+U4SAEKdQ==}
    engines: {node: ^12.22.0 || ^14.17.0 || >=16.0.0}
    dependencies:
      ajv: 6.12.6
      debug: 4.3.4
      espree: 9.3.1
      globals: 13.13.0
      ignore: 5.2.0
      import-fresh: 3.3.0
      js-yaml: 4.1.0
      minimatch: 3.1.2
      strip-json-comments: 3.1.1
    transitivePeerDependencies:
      - supports-color
    dev: true

  /@humanwhocodes/config-array/0.9.5:
    resolution: {integrity: sha512-ObyMyWxZiCu/yTisA7uzx81s40xR2fD5Cg/2Kq7G02ajkNubJf6BopgDTmDyc3U7sXpNKM8cYOw7s7Tyr+DnCw==}
    engines: {node: '>=10.10.0'}
    dependencies:
      '@humanwhocodes/object-schema': 1.2.1
      debug: 4.3.4
      minimatch: 3.1.2
    transitivePeerDependencies:
      - supports-color
    dev: true

  /@humanwhocodes/object-schema/1.2.1:
    resolution: {integrity: sha512-ZnQMnLV4e7hDlUvw8H+U8ASL02SS2Gn6+9Ac3wGGLIe7+je2AeAOxPY+izIPJDfFDb7eDjev0Us8MO1iFRN8hA==}
    dev: true

  /@iconify/types/1.0.13:
    resolution: {integrity: sha512-jrJJVPnRM1HsMDnuHRTzMfgiSG6Z1U/2IYI7s8spFu9c7n1q3jcXa+3/YQz4tJVNgAhzm1dbnMxfIAyLDpCaWg==}
    dev: true

  /@iconify/utils/1.0.26:
    resolution: {integrity: sha512-Mz6l1fOGgdqLjoXNirmX6Zpc+DPcU4Xyns7oBWcHoTVRnZ2QuFbWMaGa9/FeYSoZwk5s14Vsl0wilmaToS9g9w==}
    dependencies:
      '@antfu/install-pkg': 0.1.0
      '@antfu/utils': 0.3.0
      '@iconify/types': 1.0.13
      debug: 4.3.4
      kolorist: 1.5.1
      local-pkg: 0.4.1
    transitivePeerDependencies:
      - supports-color
    dev: true

  /@jridgewell/resolve-uri/3.0.5:
    resolution: {integrity: sha512-VPeQ7+wH0itvQxnG+lIzWgkysKIr3L9sslimFW55rHMdGu/qCQ5z5h9zq4gI8uBtqkpHhsF4Z/OwExufUCThew==}
    engines: {node: '>=6.0.0'}

  /@jridgewell/sourcemap-codec/1.4.11:
    resolution: {integrity: sha512-Fg32GrJo61m+VqYSdRSjRXMjQ06j8YIYfcTqndLYVAaHmroZHLJZCydsWBOTDqXS2v+mjxohBWEMfg97GXmYQg==}

  /@jridgewell/trace-mapping/0.3.4:
    resolution: {integrity: sha512-vFv9ttIedivx0ux3QSjhgtCVjPZd5l46ZOMDSCwnH1yUO2e964gO8LZGyv2QkqcgR6TnBU1v+1IFqmeoG+0UJQ==}
    dependencies:
      '@jridgewell/resolve-uri': 3.0.5
      '@jridgewell/sourcemap-codec': 1.4.11

  /@jsdevtools/rehype-toc/3.0.2:
    resolution: {integrity: sha512-n5JEf16Wr4mdkRMZ8wMP/wN9/sHmTjRPbouXjJH371mZ2LEGDl72t8tEsMRNFerQN/QJtivOxqK1frdGa4QK5Q==}
    engines: {node: '>=10'}
    dev: true

  /@lit-labs/ssr-client/1.0.1:
    resolution: {integrity: sha512-rr/UVhxbKWNUr+3qRyvZk+glC7v7ph8Gk/W0z96YG64COJKf9ilnWY6JGW77TRqhrRMmS2nsvAXOyQgcF+4jrA==}
    dependencies:
      '@lit/reactive-element': 1.3.1
      lit: 2.2.1
      lit-html: 2.2.1
    dev: false

  /@lit-labs/ssr/2.0.4:
    resolution: {integrity: sha512-8DzMXAGJ6eGJg/Pa9Va6//pW2LGpF8FNz6z/kDX5cAcsZ4BLJRkVUkAoM1Sc9TXaNu04hAxpw6j5sY1tz7zpfg==}
    engines: {node: '>=13.9.0'}
    dependencies:
      '@lit-labs/ssr-client': 1.0.1
      '@lit/reactive-element': 1.3.1
      '@types/node': 16.11.26
      lit: 2.2.1
      lit-element: 3.2.0
      lit-html: 2.2.1
      node-fetch: 2.6.7
      parse5: 6.0.1
      resolve: 1.22.0
    transitivePeerDependencies:
      - encoding
    dev: false

  /@lit/reactive-element/1.3.1:
    resolution: {integrity: sha512-nOJARIr3pReqK3hfFCSW2Zg/kFcFsSAlIE7z4a0C9D2dPrgD/YSn3ZP2ET/rxKB65SXyG7jJbkynBRm+tGlacw==}
    dev: false

  /@ljharb/has-package-exports-patterns/0.0.1:
    resolution: {integrity: sha512-J4HxcjHI8EzVwXj2HKfZrwnWv4wmOhGxSHyxDQLhiL4ibwRoIkYBqsacZUXFUWQzJtW6QC+FKSNy8HqKjkEqaQ==}
    dev: false

  /@manypkg/find-root/1.1.0:
    resolution: {integrity: sha512-mki5uBvhHzO8kYYix/WRy2WX8S3B5wdVSc9D6KcU5lQNglP2yt58/VfLuAK49glRXChosY8ap2oJ1qgma3GUVA==}
    dependencies:
      '@babel/runtime': 7.17.8
      '@types/node': 12.20.47
      find-up: 4.1.0
      fs-extra: 8.1.0
    dev: true

  /@manypkg/get-packages/1.1.3:
    resolution: {integrity: sha512-fo+QhuU3qE/2TQMQmbVMqaQ6EWbMhi4ABWP+O4AM1NqPBuy0OrApV5LO6BrrgnhtAHS2NH6RrVk9OL181tTi8A==}
    dependencies:
      '@babel/runtime': 7.17.8
      '@changesets/types': 4.1.0
      '@manypkg/find-root': 1.1.0
      fs-extra: 8.1.0
      globby: 11.1.0
      read-yaml-file: 1.1.0
    dev: true

  /@nanostores/preact/0.1.3_nanostores@0.5.12+preact@10.6.6:
    resolution: {integrity: sha512-uiX1ned0LrzASot+sPUjyJzr8Js3pX075omazgsSdLf0zPp4ss8xwTiuNh5FSKigTSQEVqZFiS+W8CnHIrX62A==}
    engines: {node: ^12.0.0 || ^14.0.0 || >=16.0.0}
    peerDependencies:
      nanostores: ^0.5.2
      preact: '>=10.0.0'
    dependencies:
      nanostores: 0.5.12
      preact: 10.6.6
    dev: false

  /@nanostores/react/0.1.5_f66e5a41ef8212ca2b6be35009893a5b:
    resolution: {integrity: sha512-1XEsszpCDcxNeX21QJ+4mFROdn45ulahJ9oLJEo0IA2HZPkwfjSzG+iSXImqFU5nzo0earvlD09z4C9olf8Sxw==}
    engines: {node: ^12.0.0 || ^14.0.0 || >=16.0.0}
    peerDependencies:
      nanostores: ^0.5.2
      react: '>=16.8.0'
      react-dom: '>=16.8.0'
    dependencies:
      nanostores: 0.5.12
      react: 17.0.2
      react-dom: 17.0.2_react@17.0.2
    dev: false

  /@nanostores/vue/0.4.1_nanostores@0.5.12+vue@3.2.31:
    resolution: {integrity: sha512-b0nNzKD2fTi8R48Jrlg6j+/InPH9r1HOl0iOnpNmL84BOxl+jQnbgyzNlf+3VWAEQSD955hJ/HTl/N1bjJSz5g==}
    engines: {node: ^12.0.0 || ^14.0.0 || >=16.0.0}
    peerDependencies:
      '@vue/devtools-api': '>=6.0.0-beta.20'
      nanostores: ^0.5.6
      vue: '>=3.2.0'
    peerDependenciesMeta:
      '@vue/devtools-api':
        optional: true
    dependencies:
      nanostores: 0.5.12
      vue: 3.2.31
    dev: false

  /@nodelib/fs.scandir/2.1.5:
    resolution: {integrity: sha512-vq24Bq3ym5HEQm2NKCr3yXDwjc7vTsEThRDnkp2DK9p1uqLR+DHurm/NOTo0KG7HYHU7eppKZj3MyqYuMBf62g==}
    engines: {node: '>= 8'}
    dependencies:
      '@nodelib/fs.stat': 2.0.5
      run-parallel: 1.2.0

  /@nodelib/fs.stat/2.0.5:
    resolution: {integrity: sha512-RkhPPp2zrqDAQA/2jNhnztcPAlv64XdhIp7a7454A5ovI7Bukxgt7MX7udwAu3zg1DcpPU0rz3VV1SeaqvY4+A==}
    engines: {node: '>= 8'}

  /@nodelib/fs.walk/1.2.8:
    resolution: {integrity: sha512-oGB+UxlgWcgQkgwo8GcEGwemoTFt3FIO9ababBmaGwXIoBKZ+GTy0pP185beGg7Llih/NSHSV2XAs1lnznocSg==}
    engines: {node: '>= 8'}
    dependencies:
      '@nodelib/fs.scandir': 2.1.5
      fastq: 1.13.0

  /@octokit/action/3.18.0:
    resolution: {integrity: sha512-vyEESFzgLtMxDZOnD9L88xWqHNG1ZR9wh67nlnOj9fGwL1UEOAvMxYtP03OUlharq1ONtwYj9vMPDQI1xelkoQ==}
    dependencies:
      '@octokit/auth-action': 1.3.3
      '@octokit/core': 3.6.0
      '@octokit/plugin-paginate-rest': 2.17.0_@octokit+core@3.6.0
      '@octokit/plugin-rest-endpoint-methods': 5.13.0_@octokit+core@3.6.0
      '@octokit/types': 6.34.0
      proxy-agent: 5.0.0
    transitivePeerDependencies:
      - encoding
      - supports-color
    dev: true

  /@octokit/auth-action/1.3.3:
    resolution: {integrity: sha512-8v4c/pw6HTxsF7pCgJoox/q4KKov4zkgLxEGGqLOZPSZaHf1LqdLlj5m5x5c1bKNn38uQXNvJKEnKX1qJlGeQQ==}
    dependencies:
      '@octokit/auth-token': 2.5.0
      '@octokit/types': 6.34.0
    dev: true

  /@octokit/auth-token/2.5.0:
    resolution: {integrity: sha512-r5FVUJCOLl19AxiuZD2VRZ/ORjp/4IN98Of6YJoJOkY75CIBuYfmiNHGrDwXr+aLGG55igl9QrxX3hbiXlLb+g==}
    dependencies:
      '@octokit/types': 6.34.0
    dev: true

  /@octokit/core/3.6.0:
    resolution: {integrity: sha512-7RKRKuA4xTjMhY+eG3jthb3hlZCsOwg3rztWh75Xc+ShDWOfDDATWbeZpAHBNRpm4Tv9WgBMOy1zEJYXG6NJ7Q==}
    dependencies:
      '@octokit/auth-token': 2.5.0
      '@octokit/graphql': 4.8.0
      '@octokit/request': 5.6.3
      '@octokit/request-error': 2.1.0
      '@octokit/types': 6.34.0
      before-after-hook: 2.2.2
      universal-user-agent: 6.0.0
    transitivePeerDependencies:
      - encoding
    dev: true

  /@octokit/endpoint/6.0.12:
    resolution: {integrity: sha512-lF3puPwkQWGfkMClXb4k/eUT/nZKQfxinRWJrdZaJO85Dqwo/G0yOC434Jr2ojwafWJMYqFGFa5ms4jJUgujdA==}
    dependencies:
      '@octokit/types': 6.34.0
      is-plain-object: 5.0.0
      universal-user-agent: 6.0.0
    dev: true

  /@octokit/graphql/4.8.0:
    resolution: {integrity: sha512-0gv+qLSBLKF0z8TKaSKTsS39scVKF9dbMxJpj3U0vC7wjNWFuIpL/z76Qe2fiuCbDRcJSavkXsVtMS6/dtQQsg==}
    dependencies:
      '@octokit/request': 5.6.3
      '@octokit/types': 6.34.0
      universal-user-agent: 6.0.0
    transitivePeerDependencies:
      - encoding
    dev: true

  /@octokit/openapi-types/11.2.0:
    resolution: {integrity: sha512-PBsVO+15KSlGmiI8QAzaqvsNlZlrDlyAJYcrXBCvVUxCp7VnXjkwPoFHgjEJXx3WF9BAwkA6nfCUA7i9sODzKA==}
    dev: true

  /@octokit/plugin-paginate-rest/2.17.0_@octokit+core@3.6.0:
    resolution: {integrity: sha512-tzMbrbnam2Mt4AhuyCHvpRkS0oZ5MvwwcQPYGtMv4tUa5kkzG58SVB0fcsLulOZQeRnOgdkZWkRUiyBlh0Bkyw==}
    peerDependencies:
      '@octokit/core': '>=2'
    dependencies:
      '@octokit/core': 3.6.0
      '@octokit/types': 6.34.0
    dev: true

  /@octokit/plugin-rest-endpoint-methods/5.13.0_@octokit+core@3.6.0:
    resolution: {integrity: sha512-uJjMTkN1KaOIgNtUPMtIXDOjx6dGYysdIFhgA52x4xSadQCz3b/zJexvITDVpANnfKPW/+E0xkOvLntqMYpviA==}
    peerDependencies:
      '@octokit/core': '>=3'
    dependencies:
      '@octokit/core': 3.6.0
      '@octokit/types': 6.34.0
      deprecation: 2.3.1
    dev: true

  /@octokit/request-error/2.1.0:
    resolution: {integrity: sha512-1VIvgXxs9WHSjicsRwq8PlR2LR2x6DwsJAaFgzdi0JfJoGSO8mYI/cHJQ+9FbN21aa+DrgNLnwObmyeSC8Rmpg==}
    dependencies:
      '@octokit/types': 6.34.0
      deprecation: 2.3.1
      once: 1.4.0
    dev: true

  /@octokit/request/5.6.3:
    resolution: {integrity: sha512-bFJl0I1KVc9jYTe9tdGGpAMPy32dLBXXo1dS/YwSCTL/2nd9XeHsY616RE3HPXDVk+a+dBuzyz5YdlXwcDTr2A==}
    dependencies:
      '@octokit/endpoint': 6.0.12
      '@octokit/request-error': 2.1.0
      '@octokit/types': 6.34.0
      is-plain-object: 5.0.0
      node-fetch: 2.6.7
      universal-user-agent: 6.0.0
    transitivePeerDependencies:
      - encoding
    dev: true

  /@octokit/types/6.34.0:
    resolution: {integrity: sha512-s1zLBjWhdEI2zwaoSgyOFoKSl109CUcVBCc7biPJ3aAf6LGLU6szDvi31JPU7bxfla2lqfhjbbg/5DdFNxOwHw==}
    dependencies:
      '@octokit/openapi-types': 11.2.0
    dev: true

  /@polka/url/1.0.0-next.21:
    resolution: {integrity: sha512-a5Sab1C4/icpTZVzZc5Ghpz88yQtGOyNqYXcZgOssB2uuAr+wF/MvN6bgtW32q7HHrvBki+BsZ0OuNv6EV3K9g==}

  /@proload/core/0.2.2:
    resolution: {integrity: sha512-HYQEblYXIpW77kvGyW4penEl9D9e9MouPhTqVaDz9+QVFliYjsq18inTfnfTa81s3oraPVtTk60tqCWOf2fKGQ==}
    dependencies:
      deepmerge: 4.2.2
      escalade: 3.1.1
    dev: false

  /@proload/plugin-tsm/0.1.1_@proload+core@0.2.2:
    resolution: {integrity: sha512-qfGegg6I3YBCZDjYR9xb41MTc2EfL0sQQmw49Z/yi9OstIpUa/67MBy4AuNhoyG9FuOXia9gPoeBk5pGnBOGtA==}
    peerDependencies:
      '@proload/core': ^0.2.1
    dependencies:
      '@proload/core': 0.2.2
      tsm: 2.2.1
    dev: false

  /@rollup/plugin-alias/3.1.9_rollup@2.70.1:
    resolution: {integrity: sha512-QI5fsEvm9bDzt32k39wpOwZhVzRcL5ydcffUHMyLVaVaLeC70I8TJZ17F1z1eMoLu4E/UOcH9BWVkKpIKdrfiw==}
    engines: {node: '>=8.0.0'}
    peerDependencies:
      rollup: ^1.20.0||^2.0.0
    dependencies:
      rollup: 2.70.1
      slash: 3.0.0
    dev: true

  /@rollup/plugin-babel/5.3.1_@babel+core@7.17.8+rollup@2.70.1:
    resolution: {integrity: sha512-WFfdLWU/xVWKeRQnKmIAQULUI7Il0gZnBIH/ZFO069wYIfPu+8zrfp/KMW0atmELoRDq8FbiP3VCss9MhCut7Q==}
    engines: {node: '>= 10.0.0'}
    peerDependencies:
      '@babel/core': ^7.0.0
      '@types/babel__core': ^7.1.9
      rollup: ^1.20.0||^2.0.0
    peerDependenciesMeta:
      '@babel/core':
        optional: true
      '@types/babel__core':
        optional: true
    dependencies:
      '@babel/core': 7.17.8
      '@babel/helper-module-imports': 7.16.7
      '@rollup/pluginutils': 3.1.0_rollup@2.70.1
      rollup: 2.70.1
    dev: true

  /@rollup/plugin-inject/4.0.4_rollup@2.70.1:
    resolution: {integrity: sha512-4pbcU4J/nS+zuHk+c+OL3WtmEQhqxlZ9uqfjQMQDOHOPld7PsCd8k5LWs8h5wjwJN7MgnAn768F2sDxEP4eNFQ==}
    peerDependencies:
      rollup: ^1.20.0 || ^2.0.0
    dependencies:
      '@rollup/pluginutils': 3.1.0_rollup@2.70.1
      estree-walker: 2.0.2
      magic-string: 0.25.9
      rollup: 2.70.1
    dev: true

  /@rollup/plugin-node-resolve/11.2.1_rollup@2.70.1:
    resolution: {integrity: sha512-yc2n43jcqVyGE2sqV5/YCmocy9ArjVAP/BeXyTtADTBBX6V0e5UMqwO8CdQ0kzjb6zu5P1qMzsScCMRvE9OlVg==}
    engines: {node: '>= 10.0.0'}
    peerDependencies:
      rollup: ^1.20.0||^2.0.0
    dependencies:
      '@rollup/pluginutils': 3.1.0_rollup@2.70.1
      '@types/resolve': 1.17.1
      builtin-modules: 3.2.0
      deepmerge: 4.2.2
      is-module: 1.0.0
      resolve: 1.22.0
      rollup: 2.70.1
    dev: true

  /@rollup/plugin-node-resolve/13.1.3_rollup@2.70.1:
    resolution: {integrity: sha512-BdxNk+LtmElRo5d06MGY4zoepyrXX1tkzX2hrnPEZ53k78GuOMWLqmJDGIIOPwVRIFZrLQOo+Yr6KtCuLIA0AQ==}
    engines: {node: '>= 10.0.0'}
    peerDependencies:
      rollup: ^2.42.0
    dependencies:
      '@rollup/pluginutils': 3.1.0_rollup@2.70.1
      '@types/resolve': 1.17.1
      builtin-modules: 3.2.0
      deepmerge: 4.2.2
      is-module: 1.0.0
      resolve: 1.22.0
      rollup: 2.70.1
    dev: true

  /@rollup/plugin-replace/2.4.2_rollup@2.70.1:
    resolution: {integrity: sha512-IGcu+cydlUMZ5En85jxHH4qj2hta/11BHq95iHEyb2sbgiN0eCdzvUcHw5gt9pBL5lTi4JDYJ1acCoMGpTvEZg==}
    peerDependencies:
      rollup: ^1.20.0 || ^2.0.0
    dependencies:
      '@rollup/pluginutils': 3.1.0_rollup@2.70.1
      magic-string: 0.25.9
      rollup: 2.70.1
    dev: true

  /@rollup/plugin-typescript/8.3.1_859e05ab655ea3c900a5f26a0311c0b5:
    resolution: {integrity: sha512-84rExe3ICUBXzqNX48WZV2Jp3OddjTMX97O2Py6D1KJaGSwWp0mDHXj+bCGNJqWHIEKDIT2U0sDjhP4czKi6cA==}
    engines: {node: '>=8.0.0'}
    peerDependencies:
      rollup: ^2.14.0
      tslib: '*'
      typescript: '>=3.7.0'
    dependencies:
      '@rollup/pluginutils': 3.1.0_rollup@2.70.1
      resolve: 1.22.0
      rollup: 2.70.1
      tslib: 2.3.1
      typescript: 4.6.2
    dev: true

  /@rollup/pluginutils/3.1.0_rollup@2.70.1:
    resolution: {integrity: sha512-GksZ6pr6TpIjHm8h9lSQ8pi8BE9VeubNT0OMJ3B5uZJ8pz73NPiqOtCog/x2/QzM1ENChPKxMDhiQuRHsqc+lg==}
    engines: {node: '>= 8.0.0'}
    peerDependencies:
      rollup: ^1.20.0||^2.0.0
    dependencies:
      '@types/estree': 0.0.39
      estree-walker: 1.0.1
      picomatch: 2.3.1
      rollup: 2.70.1
    dev: true

  /@rollup/pluginutils/4.2.0:
    resolution: {integrity: sha512-2WUyJNRkyH5p487pGnn4tWAsxhEFKN/pT8CMgHshd5H+IXkOnKvKZwsz5ZWz+YCXkleZRAU5kwbfgF8CPfDRqA==}
    engines: {node: '>= 8.0.0'}
    dependencies:
      estree-walker: 2.0.2
      picomatch: 2.3.1

  /@surma/rollup-plugin-off-main-thread/2.2.3:
    resolution: {integrity: sha512-lR8q/9W7hZpMWweNiAKU7NQerBnzQQLvi8qnTDU/fxItPhtZVMbPV3lbCwjhIlNBe9Bbr5V+KHshvWmVSG9cxQ==}
    dependencies:
      ejs: 3.1.6
      json5: 2.2.0
      magic-string: 0.25.9
      string.prototype.matchall: 4.0.7
    dev: true

  /@sveltejs/vite-plugin-svelte/1.0.0-next.40_svelte@3.46.4:
    resolution: {integrity: sha512-DtXF01fYGEJkbC7GntU/7jaq9M1SwyyNCkbDA+cfQSXRpm3H7zbu0M80wSQBSpntdd+hgSdxKCxv4GgX6/zI6w==}
    engines: {node: ^14.13.1 || >= 16}
    peerDependencies:
      diff-match-patch: ^1.0.5
      svelte: ^3.44.0
      vite: ^2.7.0
    peerDependenciesMeta:
      diff-match-patch:
        optional: true
      vite:
        optional: true
    dependencies:
      '@rollup/pluginutils': 4.2.0
      debug: 4.3.4
      kleur: 4.1.4
      magic-string: 0.26.1
      svelte: 3.46.4
      svelte-hmr: 0.14.11_svelte@3.46.4
    transitivePeerDependencies:
      - supports-color
    dev: false

  /@sveltejs/vite-plugin-svelte/1.0.0-next.40_svelte@3.46.4+vite@2.8.6:
    resolution: {integrity: sha512-DtXF01fYGEJkbC7GntU/7jaq9M1SwyyNCkbDA+cfQSXRpm3H7zbu0M80wSQBSpntdd+hgSdxKCxv4GgX6/zI6w==}
    engines: {node: ^14.13.1 || >= 16}
    peerDependencies:
      diff-match-patch: ^1.0.5
      svelte: ^3.44.0
      vite: ^2.7.0
    peerDependenciesMeta:
      diff-match-patch:
        optional: true
      vite:
        optional: true
    dependencies:
      '@rollup/pluginutils': 4.2.0
      debug: 4.3.4
      kleur: 4.1.4
      magic-string: 0.26.1
      svelte: 3.46.4
      svelte-hmr: 0.14.11_svelte@3.46.4
      vite: 2.8.6
    transitivePeerDependencies:
      - supports-color
    dev: false

  /@tootallnate/once/1.1.2:
    resolution: {integrity: sha512-RbzJvlNzmRq5c3O09UipeuXno4tA1FE6ikOjxZK0tuxVv3412l64l5t1W5pj4+rJq9vpkm/kwiR07aZXnsKPxw==}
    engines: {node: '>= 6'}
    dev: true

  /@ts-morph/common/0.11.1:
    resolution: {integrity: sha512-7hWZS0NRpEsNV8vWJzg7FEz6V8MaLNeJOmwmghqUXTpzk16V1LLZhdo+4QvE/+zv4cVci0OviuJFnqhEfoV3+g==}
    dependencies:
      fast-glob: 3.2.11
      minimatch: 3.1.2
      mkdirp: 1.0.4
      path-browserify: 1.0.1
    dev: false

  /@types/acorn/4.0.6:
    resolution: {integrity: sha512-veQTnWP+1D/xbxVrPC3zHnCZRjSrKfhbMUlEA43iMZLu7EsnTtkJklIuwrCPbOi8YkvDQAiW05VQQFvvz9oieQ==}
    dependencies:
      '@types/estree': 0.0.51
    dev: false

  /@types/babel__core/7.1.19:
    resolution: {integrity: sha512-WEOTgRsbYkvA/KCsDwVEGkd7WAr1e3g31VHQ8zy5gul/V1qKullU/BU5I68X5v7V3GnB9eotmom4v5a5gjxorw==}
    dependencies:
      '@babel/parser': 7.17.8
      '@babel/types': 7.17.0
      '@types/babel__generator': 7.6.4
      '@types/babel__template': 7.4.1
      '@types/babel__traverse': 7.14.2
    dev: true

  /@types/babel__generator/7.6.4:
    resolution: {integrity: sha512-tFkciB9j2K755yrTALxD44McOrk+gfpIpvC3sxHjRawj6PfnQxrse4Clq5y/Rq+G3mrBurMax/lG8Qn2t9mSsg==}
    dependencies:
      '@babel/types': 7.17.0
    dev: true

  /@types/babel__template/7.4.1:
    resolution: {integrity: sha512-azBFKemX6kMg5Io+/rdGT0dkGreboUVR0Cdm3fz9QJWpaQGJRQXl7C+6hOTCZcMll7KFyEQpgbYI2lHdsS4U7g==}
    dependencies:
      '@babel/parser': 7.17.8
      '@babel/types': 7.17.0
    dev: true

  /@types/babel__traverse/7.14.2:
    resolution: {integrity: sha512-K2waXdXBi2302XUdcHcR1jCeU0LL4TD9HRs/gk0N2Xvrht+G/BfJa4QObBQZfhMdxiCpV3COl5Nfq4uKTeTnJA==}
    dependencies:
      '@babel/types': 7.17.0
    dev: true

  /@types/chai/4.3.0:
    resolution: {integrity: sha512-/ceqdqeRraGolFTcfoXNiqjyQhZzbINDngeoAq9GoHa8PPK1yNzTaxWjA6BFWp5Ua9JpXEMSS4s5i9tS0hOJtw==}
    dev: true

  /@types/common-ancestor-path/1.0.0:
    resolution: {integrity: sha512-RuLE14U0ewtlGo81hOjQtzXl3RsVlTkbHqfpsbl9V1hIhAxF30L5ru1Q6C1x7L7d7zs434HbMBeFrdd7fWVQ2Q==}
    dev: true

  /@types/connect/3.4.35:
    resolution: {integrity: sha512-cdeYyv4KWoEgpBISTxWvqYsVy444DOqehiF3fM3ne10AmJ62RSyNkUnxMJXHQWRQQX2eR94m5y1IZyDwBjV9FQ==}
    dependencies:
      '@types/node': 17.0.21
    dev: true

  /@types/debug/4.1.7:
    resolution: {integrity: sha512-9AonUzyTjXXhEOa0DnqpzZi6VHlqKMswga9EXjpXnnqxwLtdvPPtlO8evrI5D9S6asFRCQ6v+wpiUKbw+vKqyg==}
    dependencies:
      '@types/ms': 0.7.31

  /@types/degit/2.8.3:
    resolution: {integrity: sha512-CL7y71j2zaDmtPLD5Xq5S1Gv2dFoHl0/GBZm6s39Mj/ls28L3NzAOqf7H4H0/2TNVMgMjMVf9CAFYSjmXhi3bw==}
    dev: false

  /@types/estree-jsx/0.0.1:
    resolution: {integrity: sha512-gcLAYiMfQklDCPjQegGn0TBAn9it05ISEsEhlKQUddIk7o2XDokOcTN7HBO8tznM0D9dGezvHEfRZBfZf6me0A==}
    dependencies:
      '@types/estree': 0.0.51
    dev: false

  /@types/estree/0.0.39:
    resolution: {integrity: sha512-EYNwp3bU+98cpU4lAWYYL7Zz+2gryWH1qbdDTidVd6hkiR6weksdbMadyXKXNPEkQFhXM+hVO9ZygomHXp+AIw==}
    dev: true

  /@types/estree/0.0.50:
    resolution: {integrity: sha512-C6N5s2ZFtuZRj54k2/zyRhNDjJwwcViAM3Nbm8zjBpbqAdZ00mr0CFxvSKeO8Y/e03WVFLpQMdHYVfUd6SB+Hw==}
    dev: false

  /@types/estree/0.0.51:
    resolution: {integrity: sha512-CuPgU6f3eT/XgKKPqKd/gLZV1Xmvf1a2R5POBOGQa6uv82xpls89HU5zKeVoyR8XzHd1RGNOlQlvUe3CFkjWNQ==}

  /@types/github-slugger/1.3.0:
    resolution: {integrity: sha512-J/rMZa7RqiH/rT29TEVZO4nBoDP9XJOjnbbIofg7GQKs4JIduEO3WLpte+6WeUz/TcrXKlY+bM7FYrp8yFB+3g==}
    dev: true

  /@types/glob/7.2.0:
    resolution: {integrity: sha512-ZUxbzKl0IfJILTS6t7ip5fQQM/J3TJYubDm3nMbgubNNYS62eXeUpoLUC8/7fJNiFYHTrGPQn7hspDUzIHX3UA==}
    dependencies:
      '@types/minimatch': 3.0.5
      '@types/node': 17.0.21
    dev: true

  /@types/hast/2.3.4:
    resolution: {integrity: sha512-wLEm0QvaoawEDoTRwzTXp4b4jpwiJDvR5KMnFnVodm3scufTlBOWRD6N1OBf9TZMhjlNsSfcO5V+7AF4+Vy+9g==}
    dependencies:
      '@types/unist': 2.0.6

  /@types/html-escaper/3.0.0:
    resolution: {integrity: sha512-OcJcvP3Yk8mjYwf/IdXZtTE1tb/u0WF0qa29ER07ZHCYUBZXSN29Z1mBS+/96+kNMGTFUAbSz9X+pHmHpZrTCw==}
    dev: true

  /@types/is-ci/3.0.0:
    resolution: {integrity: sha512-Q0Op0hdWbYd1iahB+IFNQcWXFq4O0Q5MwQP7uN0souuQ4rPg1vEYcnIOfr1gY+M+6rc8FGoRaBO1mOOvL29sEQ==}
    dependencies:
      ci-info: 3.3.0
    dev: true

  /@types/json-schema/7.0.10:
    resolution: {integrity: sha512-BLO9bBq59vW3fxCpD4o0N4U+DXsvwvIcl+jofw0frQo/GrBFC+/jRZj1E7kgp6dvTyNmA4y6JCV5Id/r3mNP5A==}
    dev: true

  /@types/json5/0.0.30:
    resolution: {integrity: sha512-sqm9g7mHlPY/43fcSNrCYfOeX9zkTTK+euO5E6+CVijSMm5tTjkVdwdqRkY3ljjIAf8679vps5jKUoJBCLsMDA==}
    dev: false

  /@types/mdast/3.0.10:
    resolution: {integrity: sha512-W864tg/Osz1+9f4lrGTZpCSO5/z4608eUp19tbozkq2HJK6i3z1kT0H9tlADXuYIb1YYOBByU4Jsqkk75q48qA==}
    dependencies:
      '@types/unist': 2.0.6
    dev: false

  /@types/mdurl/1.0.2:
    resolution: {integrity: sha512-eC4U9MlIcu2q0KQmXszyn5Akca/0jrQmwDRgpAMJai7qBWq4amIQhZyNau4VYGtCeALvW1/NtjzJJ567aZxfKA==}
    dev: false

  /@types/mime/1.3.2:
    resolution: {integrity: sha512-YATxVxgRqNH6nHEIsvg6k2Boc1JHI9ZbH5iWFFv/MTkchz3b1ieGDa5T0a9RznNdI0KhVbdbWSN+KWWrQZRxTw==}
    dev: true

  /@types/mime/2.0.3:
    resolution: {integrity: sha512-Jus9s4CDbqwocc5pOAnh8ShfrnMcPHuJYzVcSUU7lrh8Ni5HuIqX3oilL86p3dlTrk0LzHRCgA/GQ7uNCw6l2Q==}
    dev: true

  /@types/minimatch/3.0.5:
    resolution: {integrity: sha512-Klz949h02Gz2uZCMGwDUSDS1YBlTdDDgbWHi+81l29tQALUtvz4rAYi5uoVhE5Lagoq6DeqAUlbrHvW/mXDgdQ==}
    dev: true

  /@types/minimist/1.2.2:
    resolution: {integrity: sha512-jhuKLIRrhvCPLqwPcx6INqmKeiA5EWrsCOPhrlFSrbrmU4ZMPjj5Ul/oLCMDO98XRUIwVm78xICz4EPCektzeQ==}
    dev: true

  /@types/mocha/9.1.0:
    resolution: {integrity: sha512-QCWHkbMv4Y5U9oW10Uxbr45qMMSzl4OzijsozynUAgx3kEHUdXB00udx2dWDQ7f2TU2a2uuiFaRZjCe3unPpeg==}
    dev: true

  /@types/ms/0.7.31:
    resolution: {integrity: sha512-iiUgKzV9AuaEkZqkOLDIvlQiL6ltuZd9tGcW3gwpnX8JbuiuhFlEGmmFXEXkN50Cvq7Os88IY2v0dkDqXYWVgA==}

  /@types/nlcst/1.0.0:
    resolution: {integrity: sha512-3TGCfOcy8R8mMQ4CNSNOe3PG66HttvjcLzCoOpvXvDtfWOTi+uT/rxeOKm/qEwbM4SNe1O/PjdiBK2YcTjU4OQ==}
    dependencies:
      '@types/unist': 2.0.6
    dev: false

  /@types/node/12.20.47:
    resolution: {integrity: sha512-BzcaRsnFuznzOItW1WpQrDHM7plAa7GIDMZ6b5pnMbkqEtM/6WCOhvZar39oeMQP79gwvFUWjjptE7/KGcNqFg==}
    dev: true

  /@types/node/14.18.12:
    resolution: {integrity: sha512-q4jlIR71hUpWTnGhXWcakgkZeHa3CCjcQcnuzU8M891BAWA2jHiziiWEPEkdS5pFsz7H9HJiy8BrK7tBRNrY7A==}
    dev: true

  /@types/node/16.11.26:
    resolution: {integrity: sha512-GZ7bu5A6+4DtG7q9GsoHXy3ALcgeIHP4NnL0Vv2wu0uUB/yQex26v0tf6/na1mm0+bS9Uw+0DFex7aaKr2qawQ==}
    dev: false

  /@types/node/17.0.21:
    resolution: {integrity: sha512-DBZCJbhII3r90XbQxI8Y9IjjiiOGlZ0Hr32omXIZvwwZ7p4DMMXGrKXVyPfuoBOri9XNtL0UK69jYIBIsRX3QQ==}

  /@types/normalize-package-data/2.4.1:
    resolution: {integrity: sha512-Gj7cI7z+98M282Tqmp2K5EIsoouUEzbBJhQQzDE3jSIRk6r9gsz0oUokqIUR4u1R3dMHo0pDHM7sNOHyhulypw==}
    dev: true

  /@types/parse-json/4.0.0:
    resolution: {integrity: sha512-//oorEZjL6sbPcKUaCdIGlIUeH26mgzimjBB77G6XRgnDl/L5wOnpyBGRe/Mmf5CVW3PwEBE1NjiMZ/ssFh4wA==}

  /@types/parse5/6.0.3:
    resolution: {integrity: sha512-SuT16Q1K51EAVPz1K29DJ/sXjhSQ0zjvsypYJ6tlwVsRV9jwW5Adq2ch8Dq8kDBCkYnELS7N7VNCSB5nC56t/g==}

  /@types/prismjs/1.26.0:
    resolution: {integrity: sha512-ZTaqn/qSqUuAq1YwvOFQfVW1AR/oQJlLSZVustdjwI+GZ8kr0MSHBj0tsXPW1EqHubx50gtBEjbPGsdZwQwCjQ==}
    dev: true

  /@types/prompts/2.0.14:
    resolution: {integrity: sha512-HZBd99fKxRWpYCErtm2/yxUZv6/PBI9J7N4TNFffl5JbrYMHBwF25DjQGTW3b3jmXq+9P6/8fCIb2ee57BFfYA==}
    dependencies:
      '@types/node': 17.0.21
    dev: false

  /@types/prop-types/15.7.4:
    resolution: {integrity: sha512-rZ5drC/jWjrArrS8BR6SIr4cWpW09RNTYt9AMZo3Jwwif+iacXAqgVjm0B0Bv/S1jhDXKHqRVNCbACkJ89RAnQ==}
    dev: false

  /@types/pug/2.0.6:
    resolution: {integrity: sha512-SnHmG9wN1UVmagJOnyo/qkk0Z7gejYxOYYmaAwr5u2yFYfsupN3sg10kyzN8Hep/2zbHxCnsumxOoRIRMBwKCg==}
    dev: false

  /@types/react/17.0.41:
    resolution: {integrity: sha512-chYZ9ogWUodyC7VUTRBfblysKLjnohhFY9bGLwvnUFFy48+vB9DikmB3lW0qTFmBcKSzmdglcvkHK71IioOlDA==}
    dependencies:
      '@types/prop-types': 15.7.4
      '@types/scheduler': 0.16.2
      csstype: 3.0.11
    dev: false

  /@types/resolve/1.17.1:
    resolution: {integrity: sha512-yy7HuzQhj0dhGpD8RLXSZWEkLsV9ibvxvi6EiJ3bkqLAO1RGo0WbkWQiwpRlSFymTJRz0d3k5LM3kkx8ArDbLw==}
    dependencies:
      '@types/node': 14.18.12
    dev: true

  /@types/resolve/1.20.1:
    resolution: {integrity: sha512-Ku5+GPFa12S3W26Uwtw+xyrtIpaZsGYHH6zxNbZlstmlvMYSZRzOwzwsXbxlVUbHyUucctSyuFtu6bNxwYomIw==}

  /@types/rimraf/3.0.2:
    resolution: {integrity: sha512-F3OznnSLAUxFrCEu/L5PY8+ny8DtcFRjx7fZZ9bycvXRi3KPTRS9HOitGZwvPg0juRhXFWIeKX58cnX5YqLohQ==}
    dependencies:
      '@types/glob': 7.2.0
      '@types/node': 17.0.21
    dev: true

  /@types/sass/1.43.1:
    resolution: {integrity: sha512-BPdoIt1lfJ6B7rw35ncdwBZrAssjcwzI5LByIrYs+tpXlj/CAkuVdRsgZDdP4lq5EjyWzwxZCqAoFyHKFwp32g==}
    dependencies:
      '@types/node': 17.0.21
    dev: false

  /@types/sax/1.2.4:
    resolution: {integrity: sha512-pSAff4IAxJjfAXUG6tFkO7dsSbTmf8CtUpfhhZ5VhkRpC4628tJhh3+V6H1E+/Gs9piSzYKT5yzHO5M4GG9jkw==}
    dependencies:
      '@types/node': 17.0.21
    dev: false

  /@types/scheduler/0.16.2:
    resolution: {integrity: sha512-hppQEBDmlwhFAXKJX2KnWLYu5yMfi91yazPb2l+lbJiwW+wdo1gNeRA+3RgNSO39WYX2euey41KEwnqesU2Jew==}
    dev: false

  /@types/semver/6.2.3:
    resolution: {integrity: sha512-KQf+QAMWKMrtBMsB8/24w53tEsxllMj6TuA80TT/5igJalLI/zm0L3oXRbIAl4Ohfc85gyHX/jhMwsVkmhLU4A==}
    dev: true

  /@types/send/0.17.1:
    resolution: {integrity: sha512-Cwo8LE/0rnvX7kIIa3QHCkcuF21c05Ayb0ZfxPiv0W8VRiZiNW/WuRupHKpqqGVGf7SUA44QSOUKaEd9lIrd/Q==}
    dependencies:
      '@types/mime': 1.3.2
      '@types/node': 17.0.21
    dev: true

  /@types/tailwindcss/3.0.9:
    resolution: {integrity: sha512-uZjNKNjlA6cr6py/GWsDjevJb/Bl0fmaMNUdIpNMW3TJGJzxN9O6uFWx97LiSK7ithWNrrDSytq1FdvHpgSvWg==}
    dev: true

  /@types/throttle-debounce/2.1.0:
    resolution: {integrity: sha512-5eQEtSCoESnh2FsiLTxE121IiE60hnMqcb435fShf4bpLRjEu1Eoekht23y6zXS9Ts3l+Szu3TARnTsA0GkOkQ==}
    dev: true

  /@types/trusted-types/2.0.2:
    resolution: {integrity: sha512-F5DIZ36YVLE+PN+Zwws4kJogq47hNgX3Nx6WyDJ3kcplxyke3XIzB8uK5n/Lpm1HBsbGzd6nmGehL8cPekP+Tg==}

  /@types/unist/2.0.6:
    resolution: {integrity: sha512-PBjIUxZHOuj0R15/xuwJYjFi+KZdNFrehocChv4g5hu6aFroHue8m0lBP0POdK2nKzbw0cgV1mws8+V/JAcEkQ==}

  /@types/yargs-parser/21.0.0:
    resolution: {integrity: sha512-iO9ZQHkZxHn4mSakYV0vFHAVDyEOIJQrV2uZ06HxEPcx+mt8swXoZHIbaaJ2crJYFfErySgktuTZ3BeLz+XmFA==}
    dev: true

  /@typescript-eslint/eslint-plugin/5.15.0_f2c49ce7d0e93ebcfdb4b7d25b131b28:
    resolution: {integrity: sha512-u6Db5JfF0Esn3tiAKELvoU5TpXVSkOpZ78cEGn/wXtT2RVqs2vkt4ge6N8cRCyw7YVKhmmLDbwI2pg92mlv7cA==}
    engines: {node: ^12.22.0 || ^14.17.0 || >=16.0.0}
    peerDependencies:
      '@typescript-eslint/parser': ^5.0.0
      eslint: ^6.0.0 || ^7.0.0 || ^8.0.0
      typescript: '*'
    peerDependenciesMeta:
      typescript:
        optional: true
    dependencies:
      '@typescript-eslint/parser': 5.15.0_eslint@8.11.0+typescript@4.6.2
      '@typescript-eslint/scope-manager': 5.15.0
      '@typescript-eslint/type-utils': 5.15.0_eslint@8.11.0+typescript@4.6.2
      '@typescript-eslint/utils': 5.15.0_eslint@8.11.0+typescript@4.6.2
      debug: 4.3.4
      eslint: 8.11.0
      functional-red-black-tree: 1.0.1
      ignore: 5.2.0
      regexpp: 3.2.0
      semver: 7.3.5
      tsutils: 3.21.0_typescript@4.6.2
      typescript: 4.6.2
    transitivePeerDependencies:
      - supports-color
    dev: true

  /@typescript-eslint/parser/5.15.0_eslint@8.11.0+typescript@4.6.2:
    resolution: {integrity: sha512-NGAYP/+RDM2sVfmKiKOCgJYPstAO40vPAgACoWPO/+yoYKSgAXIFaBKsV8P0Cc7fwKgvj27SjRNX4L7f4/jCKQ==}
    engines: {node: ^12.22.0 || ^14.17.0 || >=16.0.0}
    peerDependencies:
      eslint: ^6.0.0 || ^7.0.0 || ^8.0.0
      typescript: '*'
    peerDependenciesMeta:
      typescript:
        optional: true
    dependencies:
      '@typescript-eslint/scope-manager': 5.15.0
      '@typescript-eslint/types': 5.15.0
      '@typescript-eslint/typescript-estree': 5.15.0_typescript@4.6.2
      debug: 4.3.4
      eslint: 8.11.0
      typescript: 4.6.2
    transitivePeerDependencies:
      - supports-color
    dev: true

  /@typescript-eslint/scope-manager/5.15.0:
    resolution: {integrity: sha512-EFiZcSKrHh4kWk0pZaa+YNJosvKE50EnmN4IfgjkA3bTHElPtYcd2U37QQkNTqwMCS7LXeDeZzEqnsOH8chjSg==}
    engines: {node: ^12.22.0 || ^14.17.0 || >=16.0.0}
    dependencies:
      '@typescript-eslint/types': 5.15.0
      '@typescript-eslint/visitor-keys': 5.15.0
    dev: true

  /@typescript-eslint/type-utils/5.15.0_eslint@8.11.0+typescript@4.6.2:
    resolution: {integrity: sha512-KGeDoEQ7gHieLydujGEFLyLofipe9PIzfvA/41urz4hv+xVxPEbmMQonKSynZ0Ks2xDhJQ4VYjB3DnRiywvKDA==}
    engines: {node: ^12.22.0 || ^14.17.0 || >=16.0.0}
    peerDependencies:
      eslint: '*'
      typescript: '*'
    peerDependenciesMeta:
      typescript:
        optional: true
    dependencies:
      '@typescript-eslint/utils': 5.15.0_eslint@8.11.0+typescript@4.6.2
      debug: 4.3.4
      eslint: 8.11.0
      tsutils: 3.21.0_typescript@4.6.2
      typescript: 4.6.2
    transitivePeerDependencies:
      - supports-color
    dev: true

  /@typescript-eslint/types/5.15.0:
    resolution: {integrity: sha512-yEiTN4MDy23vvsIksrShjNwQl2vl6kJeG9YkVJXjXZnkJElzVK8nfPsWKYxcsGWG8GhurYXP4/KGj3aZAxbeOA==}
    engines: {node: ^12.22.0 || ^14.17.0 || >=16.0.0}
    dev: true

  /@typescript-eslint/typescript-estree/5.15.0_typescript@4.6.2:
    resolution: {integrity: sha512-Hb0e3dGc35b75xLzixM3cSbG1sSbrTBQDfIScqdyvrfJZVEi4XWAT+UL/HMxEdrJNB8Yk28SKxPLtAhfCbBInA==}
    engines: {node: ^12.22.0 || ^14.17.0 || >=16.0.0}
    peerDependencies:
      typescript: '*'
    peerDependenciesMeta:
      typescript:
        optional: true
    dependencies:
      '@typescript-eslint/types': 5.15.0
      '@typescript-eslint/visitor-keys': 5.15.0
      debug: 4.3.4
      globby: 11.1.0
      is-glob: 4.0.3
      semver: 7.3.5
      tsutils: 3.21.0_typescript@4.6.2
      typescript: 4.6.2
    transitivePeerDependencies:
      - supports-color
    dev: true

  /@typescript-eslint/utils/5.15.0_eslint@8.11.0+typescript@4.6.2:
    resolution: {integrity: sha512-081rWu2IPKOgTOhHUk/QfxuFog8m4wxW43sXNOMSCdh578tGJ1PAaWPsj42LOa7pguh173tNlMigsbrHvh/mtA==}
    engines: {node: ^12.22.0 || ^14.17.0 || >=16.0.0}
    peerDependencies:
      eslint: ^6.0.0 || ^7.0.0 || ^8.0.0
    dependencies:
      '@types/json-schema': 7.0.10
      '@typescript-eslint/scope-manager': 5.15.0
      '@typescript-eslint/types': 5.15.0
      '@typescript-eslint/typescript-estree': 5.15.0_typescript@4.6.2
      eslint: 8.11.0
      eslint-scope: 5.1.1
      eslint-utils: 3.0.0_eslint@8.11.0
    transitivePeerDependencies:
      - supports-color
      - typescript
    dev: true

  /@typescript-eslint/visitor-keys/5.15.0:
    resolution: {integrity: sha512-+vX5FKtgvyHbmIJdxMJ2jKm9z2BIlXJiuewI8dsDYMp5LzPUcuTT78Ya5iwvQg3VqSVdmxyM8Anj1Jeq7733ZQ==}
    engines: {node: ^12.22.0 || ^14.17.0 || >=16.0.0}
    dependencies:
      '@typescript-eslint/types': 5.15.0
      eslint-visitor-keys: 3.3.0
    dev: true

  /@ungap/promise-all-settled/1.1.2:
    resolution: {integrity: sha512-sL/cEvJWAnClXw0wHk85/2L0G6Sj8UB0Ctc1TEMbKSsmpRosqhwj9gWgFRZSrBr2f9tiXISwNhCPmlfqUqyb9Q==}
    dev: true

  /@ungap/structured-clone/0.3.4:
    resolution: {integrity: sha512-TSVh8CpnwNAsPC5wXcIyh92Bv1gq6E9cNDeeLu7Z4h8V4/qWtXJp7y42qljRkqcpmsve1iozwv1wr+3BNdILCg==}
    dev: true

  /@unocss/cli/0.15.6:
    resolution: {integrity: sha512-NPgUJklUTS+RzfEZghpTgg+FiZAm3B+AMy5x7nimSCoqwkeSioV/1YBu4eVaO+a1QdNqTKq8LrSM5qyvumrKOw==}
    engines: {node: '>=14'}
    hasBin: true
    dependencies:
      '@unocss/config': 0.15.6
      '@unocss/core': 0.15.6
      '@unocss/preset-uno': 0.15.6
      cac: 6.7.12
      chokidar: 3.5.3
      colorette: 2.0.16
      consola: 2.15.3
      fast-glob: 3.2.11
      pathe: 0.2.0
    dev: true

  /@unocss/config/0.15.6:
    resolution: {integrity: sha512-RRDqJpPvSL9d4JuDMkkNzd1wPNb2lyO8/ih5dNjgm19lNqbNNW8LX7yhakr3ctRVJ07j7riOccJMLokoqRSd3A==}
    engines: {node: '>=14'}
    dependencies:
      '@unocss/core': 0.15.6
      unconfig: 0.2.2
    dev: true

  /@unocss/core/0.15.6:
    resolution: {integrity: sha512-rGigqZEnYIhb38ldiRYR4CcsPc8sjAu5TIx04/Ta4OmolmSVYhdV4/MHnFvjqBATsUNl8FcZLmI+Si+qwtxKtg==}
    dev: true

  /@unocss/inspector/0.15.6:
    resolution: {integrity: sha512-chEPZiDf9LMv6UN/US7P3Q8WkC5X/4g4ZYJQbu/j1T1u6RWBe809wXmNbcpHA87o62gMweX1VINs2nwdFz3rTw==}
    dependencies:
      gzip-size: 6.0.0
      sirv: 1.0.19
    dev: true

  /@unocss/preset-attributify/0.15.6:
    resolution: {integrity: sha512-drXO5EiaWx6B+I+5FzaKR9blnKoKYQ56di0hDgZ3heGfFsCskQ6DwVHYKBjCDozMqwSOjGZBjTLMwALj/MnaqA==}
    dependencies:
      '@unocss/core': 0.15.6
    dev: true

  /@unocss/preset-icons/0.15.6:
    resolution: {integrity: sha512-o5NWtOu3OKVaWYVieQ1pVmsj7jvWvMgE5TXPKRr3OTRR2u8M5wo+yRX4+m1sVjAtWiUz8e49TpbbsQTM42Lv7A==}
    dependencies:
      '@iconify/utils': 1.0.26
      '@unocss/core': 0.15.6
      local-pkg: 0.4.1
    transitivePeerDependencies:
      - supports-color
    dev: true

  /@unocss/preset-mini/0.15.6:
    resolution: {integrity: sha512-L5yt4kgnEvbYRsESjqel6N1m3AFrqBKYekurPl8s0VBa/Wkm3dq3RVO7qxEdsE2/AW0HxsEIIEKJtqJJEQY6xg==}
    dependencies:
      '@unocss/core': 0.15.6
    dev: true

  /@unocss/preset-uno/0.15.6:
    resolution: {integrity: sha512-tnp8U6M52W1LPaJphiNyR0UWR7eR29/SICu+u23kGGTlqsLctMWn/DCqq5YiEBrs7MuBARpaK95mYD17D1fAVA==}
    dependencies:
      '@unocss/core': 0.15.6
      '@unocss/preset-mini': 0.15.6
      '@unocss/preset-wind': 0.15.6
    dev: true

  /@unocss/preset-wind/0.15.6:
    resolution: {integrity: sha512-rCGQwuBDoVUUrocmPSguNgxumuichaTBfu9KCjsZv1m5xWn78EHu5igQCnLhIVjyHaakQwwfawQW0pdvzAC1tw==}
    dependencies:
      '@unocss/core': 0.15.6
      '@unocss/preset-mini': 0.15.6
    dev: true

  /@unocss/reset/0.15.6:
    resolution: {integrity: sha512-hjOYCrheZCrxWRC2eaTb0S29QnIRjt/KHscbMl4oL0lijOhWJ2BujJxYQ1sDZ47oCo+yBsEF6rqecNZ5puDb3g==}
    dev: true

  /@unocss/scope/0.15.6:
    resolution: {integrity: sha512-ygHAxmW+VUSdG30JatnMzL3uQs3j/JinVhLmXkA5/A66xPq3JIwzvzJrGG7ZWUBbwaN5OHncS+5seB7jgjqsQw==}
    dev: true

  /@unocss/vite/0.15.6:
    resolution: {integrity: sha512-AQOlqDfVfTbHRKzTU33iazszyG6CC3aL6lQrKhEsi506zgTn/CzqPyiLOEAGFbrQNR7CFeab0aufL/KR0McNpg==}
    dependencies:
      '@rollup/pluginutils': 4.2.0
      '@unocss/config': 0.15.6
      '@unocss/core': 0.15.6
      '@unocss/inspector': 0.15.6
      '@unocss/scope': 0.15.6
    dev: true

  /@vitejs/plugin-vue/2.2.4_vite@2.8.6+vue@3.2.31:
    resolution: {integrity: sha512-ev9AOlp0ljCaDkFZF3JwC/pD2N4Hh+r5srl5JHM6BKg5+99jiiK0rE/XaRs3pVm1wzyKkjUy/StBSoXX5fFzcw==}
    engines: {node: '>=12.0.0'}
    peerDependencies:
      vite: ^2.5.10
      vue: ^3.2.25
    peerDependenciesMeta:
      vite:
        optional: true
    dependencies:
      vite: 2.8.6
      vue: 3.2.31
    dev: false

  /@vitejs/plugin-vue/2.2.4_vue@3.2.31:
    resolution: {integrity: sha512-ev9AOlp0ljCaDkFZF3JwC/pD2N4Hh+r5srl5JHM6BKg5+99jiiK0rE/XaRs3pVm1wzyKkjUy/StBSoXX5fFzcw==}
    engines: {node: '>=12.0.0'}
    peerDependencies:
      vite: ^2.5.10
      vue: ^3.2.25
    peerDependenciesMeta:
      vite:
        optional: true
    dependencies:
      vue: 3.2.31
    dev: false

  /@vue/compiler-core/3.2.31:
    resolution: {integrity: sha512-aKno00qoA4o+V/kR6i/pE+aP+esng5siNAVQ422TkBNM6qA4veXiZbSe8OTXHXquEi/f6Akc+nLfB4JGfe4/WQ==}
    dependencies:
      '@babel/parser': 7.17.8
      '@vue/shared': 3.2.31
      estree-walker: 2.0.2
      source-map: 0.6.1

  /@vue/compiler-dom/3.2.31:
    resolution: {integrity: sha512-60zIlFfzIDf3u91cqfqy9KhCKIJgPeqxgveH2L+87RcGU/alT6BRrk5JtUso0OibH3O7NXuNOQ0cDc9beT0wrg==}
    dependencies:
      '@vue/compiler-core': 3.2.31
      '@vue/shared': 3.2.31

  /@vue/compiler-sfc/3.2.31:
    resolution: {integrity: sha512-748adc9msSPGzXgibHiO6T7RWgfnDcVQD+VVwYgSsyyY8Ans64tALHZANrKtOzvkwznV/F4H7OAod/jIlp/dkQ==}
    dependencies:
      '@babel/parser': 7.17.8
      '@vue/compiler-core': 3.2.31
      '@vue/compiler-dom': 3.2.31
      '@vue/compiler-ssr': 3.2.31
      '@vue/reactivity-transform': 3.2.31
      '@vue/shared': 3.2.31
      estree-walker: 2.0.2
      magic-string: 0.25.9
      postcss: 8.4.12
      source-map: 0.6.1

  /@vue/compiler-ssr/3.2.31:
    resolution: {integrity: sha512-mjN0rqig+A8TVDnsGPYJM5dpbjlXeHUm2oZHZwGyMYiGT/F4fhJf/cXy8QpjnLQK4Y9Et4GWzHn9PS8AHUnSkw==}
    dependencies:
      '@vue/compiler-dom': 3.2.31
      '@vue/shared': 3.2.31

  /@vue/reactivity-transform/3.2.31:
    resolution: {integrity: sha512-uS4l4z/W7wXdI+Va5pgVxBJ345wyGFKvpPYtdSgvfJfX/x2Ymm6ophQlXXB6acqGHtXuBqNyyO3zVp9b1r0MOA==}
    dependencies:
      '@babel/parser': 7.17.8
      '@vue/compiler-core': 3.2.31
      '@vue/shared': 3.2.31
      estree-walker: 2.0.2
      magic-string: 0.25.9

  /@vue/reactivity/3.2.31:
    resolution: {integrity: sha512-HVr0l211gbhpEKYr2hYe7hRsV91uIVGFYNHj73njbARVGHQvIojkImKMaZNDdoDZOIkMsBc9a1sMqR+WZwfSCw==}
    dependencies:
      '@vue/shared': 3.2.31

  /@vue/runtime-core/3.2.31:
    resolution: {integrity: sha512-Kcog5XmSY7VHFEMuk4+Gap8gUssYMZ2+w+cmGI6OpZWYOEIcbE0TPzzPHi+8XTzAgx1w/ZxDFcXhZeXN5eKWsA==}
    dependencies:
      '@vue/reactivity': 3.2.31
      '@vue/shared': 3.2.31

  /@vue/runtime-dom/3.2.31:
    resolution: {integrity: sha512-N+o0sICVLScUjfLG7u9u5XCjvmsexAiPt17GNnaWHJUfsKed5e85/A3SWgKxzlxx2SW/Hw7RQxzxbXez9PtY3g==}
    dependencies:
      '@vue/runtime-core': 3.2.31
      '@vue/shared': 3.2.31
      csstype: 2.6.20

  /@vue/server-renderer/3.2.31_vue@3.2.31:
    resolution: {integrity: sha512-8CN3Zj2HyR2LQQBHZ61HexF5NReqngLT3oahyiVRfSSvak+oAvVmu8iNLSu6XR77Ili2AOpnAt1y8ywjjqtmkg==}
    peerDependencies:
      vue: 3.2.31
    dependencies:
      '@vue/compiler-ssr': 3.2.31
      '@vue/shared': 3.2.31
      vue: 3.2.31

  /@vue/shared/3.2.31:
    resolution: {integrity: sha512-ymN2pj6zEjiKJZbrf98UM2pfDd6F2H7ksKw7NDt/ZZ1fh5Ei39X5tABugtT03ZRlWd9imccoK0hE8hpjpU7irQ==}

  /@web/parse5-utils/1.3.0:
    resolution: {integrity: sha512-Pgkx3ECc8EgXSlS5EyrgzSOoUbM6P8OKS471HLAyvOBcP1NCBn0to4RN/OaKASGq8qa3j+lPX9H14uA5AHEnQg==}
    engines: {node: '>=10.0.0'}
    dependencies:
      '@types/parse5': 6.0.3
      parse5: 6.0.1
    dev: false

  /@webcomponents/template-shadowroot/0.1.0:
    resolution: {integrity: sha512-ry84Vft6xtRBbd4M/ptRodbOLodV5AD15TYhyRghCRgIcJJKmYmJ2v2BaaWxygENwh6Uq3zTfGPmlckKT/GXsQ==}
    dev: false

  /abort-controller/3.0.0:
    resolution: {integrity: sha512-h8lQ8tacZYnR3vNQTgibj+tODHI5/+l06Au2Pcriv/Gmet0eaj4TwWH41sO9wnHDiQsEj19q0drzdWdeAHtweg==}
    engines: {node: '>=6.5'}
    dependencies:
      event-target-shim: 5.0.1
    dev: true

  /acorn-jsx/5.3.2_acorn@8.7.0:
    resolution: {integrity: sha512-rq9s+JNhf0IChjtDXxllJ7g41oZk5SlXtp0LHwyA5cejwn7vKmKp4pPri6YEePv2PU65sAsegbXtIinmDFDXgQ==}
    peerDependencies:
      acorn: ^6.0.0 || ^7.0.0 || ^8.0.0
    dependencies:
      acorn: 8.7.0
    dev: true

  /acorn-node/1.8.2:
    resolution: {integrity: sha512-8mt+fslDufLYntIoPAaIMUe/lrbrehIiwmR3t2k9LljIzoigEPF27eLk2hy8zSGzmR/ogr7zbRKINMo1u0yh5A==}
    dependencies:
      acorn: 7.4.1
      acorn-walk: 7.2.0
      xtend: 4.0.2

  /acorn-walk/7.2.0:
    resolution: {integrity: sha512-OPdCF6GsMIP+Az+aWfAAOEt2/+iVDKE7oy6lJ098aoe59oAmK76qV6Gw60SbZ8jHuG2wH058GF4pLFbYamYrVA==}
    engines: {node: '>=0.4.0'}

  /acorn-walk/8.2.0:
    resolution: {integrity: sha512-k+iyHEuPgSw6SbuDpGQM+06HQUa04DZ3o+F6CSzXMvvI5KMvnaEqXe+YVe555R9nn6GPt404fos4wcgpw12SDA==}
    engines: {node: '>=0.4.0'}
    dev: true

  /acorn/7.4.1:
    resolution: {integrity: sha512-nQyp0o1/mNdbTO1PO6kHkwSrmgZ0MT/jCCpNiwbUjGoRN4dlBhqJtoQuCnEOKzgTVwg0ZWiCoQy6SxMebQVh8A==}
    engines: {node: '>=0.4.0'}
    hasBin: true

  /acorn/8.7.0:
    resolution: {integrity: sha512-V/LGr1APy+PXIwKebEWrkZPwoeoF+w1jiOBUmuxuiUIaOHtob8Qc9BTrYo7VuI5fR8tqsy+buA2WFooR5olqvQ==}
    engines: {node: '>=0.4.0'}
    hasBin: true
    dev: true

  /adm-zip/0.5.9:
    resolution: {integrity: sha512-s+3fXLkeeLjZ2kLjCBwQufpI5fuN+kIGBxu6530nVQZGVol0d7Y/M88/xw9HGGUcJjKf8LutN3VPRUBq6N7Ajg==}
    engines: {node: '>=6.0'}
    dev: false

  /agent-base/6.0.2:
    resolution: {integrity: sha512-RZNwNclF7+MS/8bDg70amg32dyeZGZxiDuQmZxKLAlQjr3jGyLx+4Kkk58UO7D2QdgFIQCovuSuZESne6RG6XQ==}
    engines: {node: '>= 6.0.0'}
    dependencies:
      debug: 4.3.4
    transitivePeerDependencies:
      - supports-color
    dev: true

  /aggregate-error/3.1.0:
    resolution: {integrity: sha512-4I7Td01quW/RpocfNayFdFVk1qSuoh0E7JrbRJ16nH01HhKFQ88INq9Sd+nd72zqRySlr9BmDA8xlEJ6vJMrYA==}
    engines: {node: '>=8'}
    dependencies:
      clean-stack: 2.2.0
      indent-string: 4.0.0
    dev: true

  /ajv/6.12.6:
    resolution: {integrity: sha512-j3fVLgvTo527anyYyJOGTYJbG+vnnQYvE0m5mmkc1TK+nxAppkCLMIL0aZ4dblVCNoGShhm+kzE4ZUykBoMg4g==}
    dependencies:
      fast-deep-equal: 3.1.3
      fast-json-stable-stringify: 2.1.0
      json-schema-traverse: 0.4.1
      uri-js: 4.4.1
    dev: true

  /ajv/8.10.0:
    resolution: {integrity: sha512-bzqAEZOjkrUMl2afH8dknrq5KEk2SrwdBROR+vH1EKVQTqaUbJVPdc/gEdggTMM0Se+s+Ja4ju4TlNcStKl2Hw==}
    dependencies:
      fast-deep-equal: 3.1.3
      json-schema-traverse: 1.0.0
      require-from-string: 2.0.2
      uri-js: 4.4.1
    dev: true

  /algoliasearch/4.13.0:
    resolution: {integrity: sha512-oHv4faI1Vl2s+YC0YquwkK/TsaJs79g2JFg5FDm2rKN12VItPTAeQ7hyJMHarOPPYuCnNC5kixbtcqvb21wchw==}
    dependencies:
      '@algolia/cache-browser-local-storage': 4.13.0
      '@algolia/cache-common': 4.13.0
      '@algolia/cache-in-memory': 4.13.0
      '@algolia/client-account': 4.13.0
      '@algolia/client-analytics': 4.13.0
      '@algolia/client-common': 4.13.0
      '@algolia/client-personalization': 4.13.0
      '@algolia/client-search': 4.13.0
      '@algolia/logger-common': 4.13.0
      '@algolia/logger-console': 4.13.0
      '@algolia/requester-browser-xhr': 4.13.0
      '@algolia/requester-common': 4.13.0
      '@algolia/requester-node-http': 4.13.0
      '@algolia/transporter': 4.13.0
    dev: false

  /ansi-colors/4.1.1:
    resolution: {integrity: sha512-JoX0apGbHaUJBNl6yF+p6JAFYZ666/hhCGKN5t9QFjbJQKUU/g8MNbFDbvfrgKXvI1QpZplPOnwIo99lX/AAmA==}
    engines: {node: '>=6'}
    dev: true

  /ansi-regex/2.1.1:
    resolution: {integrity: sha1-w7M6te42DYbg5ijwRorn7yfWVN8=}
    engines: {node: '>=0.10.0'}
    dev: true

  /ansi-regex/5.0.1:
    resolution: {integrity: sha512-quJQXlTSUGL2LH9SUXo8VwsY4soanhgo6LNSm84E1LBcE8s3O0wpdiRzyR9z/ZZJMlMWv37qOOb9pdJlMUEKFQ==}
    engines: {node: '>=8'}
    dev: true

  /ansi-regex/6.0.1:
    resolution: {integrity: sha512-n5M855fKb2SsfMIiFFoVrABHJC8QtHwVx+mHWP3QcEqBHYienj5dHSgjbxtC0WEZXYt4wcD6zrQElDPhFuZgfA==}
    engines: {node: '>=12'}
    dev: false

  /ansi-styles/3.2.1:
    resolution: {integrity: sha512-VT0ZI6kZRdTh8YyJw3SMbYm/u+NqfsAxEpWO0Pf9sq8/e94WxxOpPKx9FR1FlyCtOVDNOQ+8ntlqFxiRc+r5qA==}
    engines: {node: '>=4'}
    dependencies:
      color-convert: 1.9.3

  /ansi-styles/4.3.0:
    resolution: {integrity: sha512-zbB9rCJAT1rbjiVDb2hqKFHNYLxgtk8NURxZ3IZwD3F6NtxbXZQCnnSi1Lkx+IDohdPlFp222wVALIheZJQSEg==}
    engines: {node: '>=8'}
    dependencies:
      color-convert: 2.0.1

  /anymatch/3.1.2:
    resolution: {integrity: sha512-P43ePfOAIupkguHUycrc4qJ9kz8ZiuOUijaETwX7THt0Y/GNK7v0aa8rY816xWjZ7rJdA5XdMcpVFTKMq+RvWg==}
    engines: {node: '>= 8'}
    dependencies:
      normalize-path: 3.0.0
      picomatch: 2.3.1

  /aproba/1.2.0:
    resolution: {integrity: sha512-Y9J6ZjXtoYh8RnXVCMOU/ttDmk1aBjunq9vO0ta5x85WDQiQfUF9sIPBITdbiiIVcBo03Hi3jMxigBtsddlXRw==}
    dev: true

  /are-we-there-yet/1.1.7:
    resolution: {integrity: sha512-nxwy40TuMiUGqMyRHgCSWZ9FM4VAoRP4xUYSTv5ImRog+h9yISPbVH7H8fASCIzYn9wlEv4zvFL7uKDMCFQm3g==}
    dependencies:
      delegates: 1.0.0
      readable-stream: 2.3.7
    dev: true

  /arg/5.0.1:
    resolution: {integrity: sha512-e0hDa9H2Z9AwFkk2qDlwhoMYE4eToKarchkQHovNdLTCYMHZHeRjI71crOh+dio4K6u1IcwubQqo79Ga4CyAQA==}

  /argparse/1.0.10:
    resolution: {integrity: sha512-o5Roy6tNG4SL/FOkCAN6RzjiakZS25RLYFrcMttJqbdd8BWrnA+fGz57iN5Pb06pvBGvl5gQ0B48dJlslXvoTg==}
    dependencies:
      sprintf-js: 1.0.3

  /argparse/2.0.1:
    resolution: {integrity: sha512-8+9WqebbFzpX9OR+Wa6O29asIogeRMzcGtAINdpMHHyAg10f05aSFVBbcEqGf/PXw1EjAZ+q2/bEBg3DvurK3Q==}
    dev: true

  /array-iterate/1.1.4:
    resolution: {integrity: sha512-sNRaPGh9nnmdC8Zf+pT3UqP8rnWj5Hf9wiFGsX3wUQ2yVSIhO2ShFwCoceIPpB41QF6i2OEmrHmCo36xronCVA==}
    dev: false

  /array-union/2.1.0:
    resolution: {integrity: sha512-HGyxoOTYUyCM6stUe6EJgnd4EoewAI7zMdfqO+kGjnlZmBDz/cR5pf8r/cR4Wq60sL/p0IkcjUEEPwS3GFrIyw==}
    engines: {node: '>=8'}
    dev: true

  /array-union/3.0.1:
    resolution: {integrity: sha512-1OvF9IbWwaeiM9VhzYXVQacMibxpXOMYVNIvMtKRyX9SImBXpKcFr8XvFDeEslCyuH/t6KRt7HEO94AlP8Iatw==}
    engines: {node: '>=12'}
    dev: false

  /arrify/1.0.1:
    resolution: {integrity: sha1-iYUI2iIm84DfkEcoRWhJwVAaSw0=}
    engines: {node: '>=0.10.0'}
    dev: true

  /assert/2.0.0:
    resolution: {integrity: sha512-se5Cd+js9dXJnu6Ag2JFc00t+HmHOen+8Q+L7O9zI0PqQXr20uk2J0XQqMxZEeo5U50o8Nvmmx7dZrl+Ufr35A==}
    dependencies:
      es6-object-assign: 1.1.0
      is-nan: 1.3.2
      object-is: 1.1.5
      util: 0.12.4
    dev: false

  /assertion-error/1.1.0:
    resolution: {integrity: sha512-jgsaNduz+ndvGyFt3uSuWqvy4lCnIJiovtouQN5JZHOKCS2QuhEdbcQHFhVksz2N2U9hXJo8odG7ETyWlEeuDw==}
    dev: true

  /ast-types/0.13.4:
    resolution: {integrity: sha512-x1FCFnFifvYDDzTaLII71vG5uvDwgtmDTEVWAxrgeiR8VjMONcCXJx7E+USjDtHlwFmt9MysbqgF9b9Vjr6w+w==}
    engines: {node: '>=4'}
    dependencies:
      tslib: 2.3.1
    dev: true

  /async/0.9.2:
    resolution: {integrity: sha1-rqdNXmHB+JlhO/ZL2mbUx48v0X0=}
    dev: true

  /at-least-node/1.0.0:
    resolution: {integrity: sha512-+q/t7Ekv1EDY2l6Gda6LLiX14rU9TV20Wa3ofeQmwPFZbOMo9DXrLbOjFaaclkXKWidIaopwAObQDqwWtGUjqg==}
    engines: {node: '>= 4.0.0'}
    dev: true

  /autoprefixer/10.4.4_postcss@8.4.12:
    resolution: {integrity: sha512-Tm8JxsB286VweiZ5F0anmbyGiNI3v3wGv3mz9W+cxEDYB/6jbnj6GM9H9mK3wIL8ftgl+C07Lcwb8PG5PCCPzA==}
    engines: {node: ^10 || ^12 || >=14}
    hasBin: true
    peerDependencies:
      postcss: ^8.1.0
    dependencies:
      browserslist: 4.20.2
      caniuse-lite: 1.0.30001319
      fraction.js: 4.2.0
      normalize-range: 0.1.2
      picocolors: 1.0.0
      postcss: 8.4.12
      postcss-value-parser: 4.2.0

  /available-typed-arrays/1.0.5:
    resolution: {integrity: sha512-DMD0KiN46eipeziST1LPP/STfDU0sufISXmjSgvVsoU2tqxctQeASejWcfNtxYKqETM1UxQ8sp2OrSBWpHY6sw==}
    engines: {node: '>= 0.4'}
    dev: false

  /babel-plugin-dynamic-import-node/2.3.3:
    resolution: {integrity: sha512-jZVI+s9Zg3IqA/kdi0i6UDCybUI3aSBLnglhYbSSjKlV7yF1F/5LWv8MakQmvYpnbJDS6fcBL2KzHSxNCMtWSQ==}
    dependencies:
      object.assign: 4.1.2
    dev: true

  /babel-plugin-jsx-dom-expressions/0.32.11:
    resolution: {integrity: sha512-hytqY33SGW6B3obSLt8K5X510UwtNkTktCCWgwba+QOOV0CowDFiqeL+0ru895FLacFaYANHFTu1y76dg3GVtw==}
    dependencies:
      '@babel/helper-module-imports': 7.16.0
      '@babel/plugin-syntax-jsx': 7.16.7
      '@babel/types': 7.17.0
      html-entities: 2.3.2
    transitivePeerDependencies:
      - '@babel/core'
    dev: false

  /babel-plugin-polyfill-corejs2/0.3.1_@babel+core@7.17.8:
    resolution: {integrity: sha512-v7/T6EQcNfVLfcN2X8Lulb7DjprieyLWJK/zOWH5DUYcAgex9sP3h25Q+DLsX9TloXe3y1O8l2q2Jv9q8UVB9w==}
    peerDependencies:
      '@babel/core': ^7.0.0-0
    peerDependenciesMeta:
      '@babel/core':
        optional: true
    dependencies:
      '@babel/compat-data': 7.17.7
      '@babel/core': 7.17.8
      '@babel/helper-define-polyfill-provider': 0.3.1_@babel+core@7.17.8
      semver: 6.3.0
    transitivePeerDependencies:
      - supports-color
    dev: true

  /babel-plugin-polyfill-corejs3/0.5.2_@babel+core@7.17.8:
    resolution: {integrity: sha512-G3uJih0XWiID451fpeFaYGVuxHEjzKTHtc9uGFEjR6hHrvNzeS/PX+LLLcetJcytsB5m4j+K3o/EpXJNb/5IEQ==}
    peerDependencies:
      '@babel/core': ^7.0.0-0
    peerDependenciesMeta:
      '@babel/core':
        optional: true
    dependencies:
      '@babel/core': 7.17.8
      '@babel/helper-define-polyfill-provider': 0.3.1_@babel+core@7.17.8
      core-js-compat: 3.21.1
    transitivePeerDependencies:
      - supports-color
    dev: true

  /babel-plugin-polyfill-regenerator/0.3.1_@babel+core@7.17.8:
    resolution: {integrity: sha512-Y2B06tvgHYt1x0yz17jGkGeeMr5FeKUu+ASJ+N6nB5lQ8Dapfg42i0OVrf8PNGJ3zKL4A23snMi1IRwrqqND7A==}
    peerDependencies:
      '@babel/core': ^7.0.0-0
    peerDependenciesMeta:
      '@babel/core':
        optional: true
    dependencies:
      '@babel/core': 7.17.8
      '@babel/helper-define-polyfill-provider': 0.3.1_@babel+core@7.17.8
    transitivePeerDependencies:
      - supports-color
    dev: true

  /babel-preset-solid/1.3.13:
    resolution: {integrity: sha512-MZnmsceI9yiHlwwFCSALTJhadk2eea/+2UP4ec4jkPZFR+XRKTLoIwRkrBh7uLtvHF+3lHGyUaXtZukOmmUwhA==}
    dependencies:
      babel-plugin-jsx-dom-expressions: 0.32.11
    transitivePeerDependencies:
      - '@babel/core'
    dev: false

  /bail/2.0.2:
    resolution: {integrity: sha512-0xO6mYd7JB2YesxDKplafRpsiOzPt9V02ddPCLbY1xYGPOX24NTyN50qnUxgCPcSoYMhKpAuBTjQoRZCAkUDRw==}

  /balanced-match/1.0.2:
    resolution: {integrity: sha512-3oSeUO0TMV67hN1AmbXsK4yaqU7tjiHlbxRDZOpH0KW9+CeX4bRAaX0Anxt0tx2MrpRpWwQaPwIlISEJhYU5Pw==}

  /base64-js/1.5.1:
    resolution: {integrity: sha512-AKpaYlHn8t4SVbOHCy+b5+KKgvR4vrsD8vbvrbiQJps7fKDTkjkDry6ji0rUJjC0kzbNePLwzxq8iypo41qeWA==}

  /bcp-47-match/2.0.1:
    resolution: {integrity: sha512-+8o7axFDN/h8xATDM87FhnU1eod87dX0eZz1+cW3gggcicBqrmkZc33KBPWoE49qt5Asi5OhcxSOMOzp3opTfg==}

  /before-after-hook/2.2.2:
    resolution: {integrity: sha512-3pZEU3NT5BFUo/AD5ERPWOgQOCZITni6iavr5AUw5AUwQjMlI0kzu5btnyD39AF0gUEsDPwJT+oY1ORBJijPjQ==}
    dev: true

  /better-path-resolve/1.0.0:
    resolution: {integrity: sha512-pbnl5XzGBdrFU/wT4jqmJVPn2B6UHPBOhzMQkY/SPUPB6QtUXtmBHBIwCbXJol93mOpGMnQyP/+BB19q04xj7g==}
    engines: {node: '>=4'}
    dependencies:
      is-windows: 1.0.2
    dev: true

  /binary-extensions/2.2.0:
    resolution: {integrity: sha512-jDctJ/IVQbZoJykoeHbhXpOlNBqGNcwXJKJog42E5HDPUwQTSdjCHdihjj0DlnheQ7blbT6dHOafNAiS8ooQKA==}
    engines: {node: '>=8'}

  /bl/4.1.0:
    resolution: {integrity: sha512-1W07cM9gS6DcLperZfFSj+bWLtaPGSOHWhPiGzXmvVJbRLdG82sH/Kn8EtW1VqWVA54AKf2h5k5BbnIbwF3h6w==}
    dependencies:
      buffer: 5.7.1
      inherits: 2.0.4
      readable-stream: 3.6.0
    dev: true

  /bl/5.0.0:
    resolution: {integrity: sha512-8vxFNZ0pflFfi0WXA3WQXlj6CaMEwsmh63I1CNp0q+wWv8sD0ARx1KovSQd0l2GkwrMIOyedq0EF1FxI+RCZLQ==}
    dependencies:
      buffer: 6.0.3
      inherits: 2.0.4
      readable-stream: 3.6.0
    dev: false

  /boolbase/1.0.0:
    resolution: {integrity: sha1-aN/1++YMUes3cl6p4+0xDcwed24=}

  /brace-expansion/1.1.11:
    resolution: {integrity: sha512-iCuPHDFgrHX7H2vEI/5xpz07zSHB00TpugqhmYtVmMO6518mCuRMoOYFldEBl0g187ufozdaHgWKcYFb61qGiA==}
    dependencies:
      balanced-match: 1.0.2
      concat-map: 0.0.1

  /braces/3.0.2:
    resolution: {integrity: sha512-b8um+L1RzM3WDSzvhm6gIz1yfTbBt6YTlcEKAvsmqCZZFw46z626lVj9j1yEPW33H5H+lBQpZMP1k8l+78Ha0A==}
    engines: {node: '>=8'}
    dependencies:
      fill-range: 7.0.1

  /breakword/1.0.5:
    resolution: {integrity: sha512-ex5W9DoOQ/LUEU3PMdLs9ua/CYZl1678NUkKOdUSi8Aw5F1idieaiRURCBFJCwVcrD1J8Iy3vfWSloaMwO2qFg==}
    dependencies:
      wcwidth: 1.0.1
    dev: true

  /browser-stdout/1.3.1:
    resolution: {integrity: sha512-qhAVI1+Av2X7qelOfAIYwXONood6XlZE/fXaBSmW/T5SzLAmCgzi+eiWE7fUvbHaeNBQH13UftjpXxsfLkMpgw==}
    dev: true

  /browserslist/4.20.2:
    resolution: {integrity: sha512-CQOBCqp/9pDvDbx3xfMi+86pr4KXIf2FDkTTdeuYw8OxS9t898LA1Khq57gtufFILXpfgsSx5woNgsBgvGjpsA==}
    engines: {node: ^6 || ^7 || ^8 || ^9 || ^10 || ^11 || ^12 || >=13.7}
    hasBin: true
    dependencies:
      caniuse-lite: 1.0.30001319
      electron-to-chromium: 1.4.88
      escalade: 3.1.1
      node-releases: 2.0.2
      picocolors: 1.0.0

  /buffer-crc32/0.2.13:
    resolution: {integrity: sha1-DTM+PwDqxQqhRUq9MO+MKl2ackI=}
    dev: false

  /buffer-from/1.1.2:
    resolution: {integrity: sha512-E+XQCRwSbaaiChtv6k6Dwgc+bx+Bs6vuKJHHl5kox/BaKbhiXzqQOwK4cO22yElGp2OCmjwVhT3HmxgyPGnJfQ==}
    dev: true

  /buffer/5.7.1:
    resolution: {integrity: sha512-EHcyIPBQ4BSGlvjB16k5KgAJ27CIsHY/2JBmCRReo48y9rQ3MaUzWX3KVlBa4U7MyX02HdVj0K7C3WaB3ju7FQ==}
    dependencies:
      base64-js: 1.5.1
      ieee754: 1.2.1
    dev: true

  /buffer/6.0.3:
    resolution: {integrity: sha512-FTiCpNxtwiZZHEZbcbTIcZjERVICn9yq/pDFkTl95/AxzD1naBctN7YO68riM/gLSDY7sdrMby8hofADYuuqOA==}
    dependencies:
      base64-js: 1.5.1
      ieee754: 1.2.1
    dev: false

  /builtin-modules/3.2.0:
    resolution: {integrity: sha512-lGzLKcioL90C7wMczpkY0n/oART3MbBa8R9OFGE1rJxoVI86u4WAGfEk8Wjv10eKSyTHVGkSo3bvBylCEtk7LA==}
    engines: {node: '>=6'}
    dev: true

  /bytes/3.1.2:
    resolution: {integrity: sha512-/Nf7TyzTx6S3yRJObOAV7956r8cr2+Oj8AC5dt8wSP3BQAoeX58NoHyCU8P8zGkNXStjTSi6fzO6F0pBdcYbEg==}
    engines: {node: '>= 0.8'}
    dev: true

  /cac/6.7.12:
    resolution: {integrity: sha512-rM7E2ygtMkJqD9c7WnFU6fruFcN3xe4FM5yUmgxhZzIKJk4uHl9U/fhwdajGFQbQuv43FAUo1Fe8gX/oIKDeSA==}
    engines: {node: '>=8'}
    dev: true

  /call-bind/1.0.2:
    resolution: {integrity: sha512-7O+FbCihrB5WGbFYesctwmTKae6rOiIzmz1icreWJ+0aA7LJfuqhEso2T9ncpcFtzMQtzXf2QGGueWJGTYsqrA==}
    dependencies:
      function-bind: 1.1.1
      get-intrinsic: 1.1.1

  /callsites/3.1.0:
    resolution: {integrity: sha512-P8BjAsXvZS+VIDUI11hHCQEv74YT67YUi5JJFNWIqL235sBmjX4+qx9Muvls5ivyNENctx46xQLQ3aTuE7ssaQ==}
    engines: {node: '>=6'}

  /camelcase-css/2.0.1:
    resolution: {integrity: sha512-QOSvevhslijgYwRx6Rv7zKdMF8lbRmx+uQGx2+vDc+KI/eBnsy9kit5aj23AgGu3pa4t9AgwbnXWqS+iOY+2aA==}
    engines: {node: '>= 6'}

  /camelcase-keys/6.2.2:
    resolution: {integrity: sha512-YrwaA0vEKazPBkn0ipTiMpSajYDSe+KjQfrjhcBMxJt/znbvlHd8Pw/Vamaz5EB4Wfhs3SUR3Z9mwRu/P3s3Yg==}
    engines: {node: '>=8'}
    dependencies:
      camelcase: 5.3.1
      map-obj: 4.3.0
      quick-lru: 4.0.1
    dev: true

  /camelcase/5.3.1:
    resolution: {integrity: sha512-L28STB170nwWS63UjtlEOE3dldQApaJXZkOI1uMFfzf3rRuPegHaHesyee+YxQ+W6SvRDQV6UrdOdRiR153wJg==}
    engines: {node: '>=6'}
    dev: true

  /camelcase/6.3.0:
    resolution: {integrity: sha512-Gmy6FhYlCY7uOElZUSbxo2UCDH8owEk996gkbrpsgGtrJLM3J7jGxl9Ic7Qwwj4ivOE5AWZWRMecDdF7hqGjFA==}
    engines: {node: '>=10'}
    dev: true

  /caniuse-lite/1.0.30001319:
    resolution: {integrity: sha512-xjlIAFHucBRSMUo1kb5D4LYgcN1M45qdKP++lhqowDpwJwGkpIRTt5qQqnhxjj1vHcI7nrJxWhCC1ATrCEBTcw==}

  /canvas-confetti/1.5.1:
    resolution: {integrity: sha512-Ncz+oZJP6OvY7ti4E1slxVlyAV/3g7H7oQtcCDXgwGgARxPnwYY9PW5Oe+I8uvspYNtuHviAdgA0LfcKFWJfpg==}
    dev: true

  /ccount/2.0.1:
    resolution: {integrity: sha512-eyrF0jiFpY+3drT6383f1qhkbGsLSifNAjA61IUjZjmLCWjItY6LB9ft9YhoDgwfmclB2zhu51Lc7+95b8NRAg==}
    dev: false

  /chai/4.3.6:
    resolution: {integrity: sha512-bbcp3YfHCUzMOvKqsztczerVgBKSsEijCySNlHHbX3VG1nskvqjz5Rfso1gGwD6w6oOV3eI60pKuMOV5MV7p3Q==}
    engines: {node: '>=4'}
    dependencies:
      assertion-error: 1.1.0
      check-error: 1.0.2
      deep-eql: 3.0.1
      get-func-name: 2.0.0
      loupe: 2.3.4
      pathval: 1.1.1
      type-detect: 4.0.8
    dev: true

  /chalk/2.4.2:
    resolution: {integrity: sha512-Mti+f9lpJNcwF4tWV8/OrTTtF1gZi+f8FqlyAdouralcFWFQWF2+NgCHShjkCb+IFBLq9buZwE1xckQU4peSuQ==}
    engines: {node: '>=4'}
    dependencies:
      ansi-styles: 3.2.1
      escape-string-regexp: 1.0.5
      supports-color: 5.5.0

  /chalk/3.0.0:
    resolution: {integrity: sha512-4D3B6Wf41KOYRFdszmDqMCGq5VV/uMAB273JILmO+3jAlh8X4qDtdtgCR3fxtbLEMzSx22QdhnDcJvu2u1fVwg==}
    engines: {node: '>=8'}
    dependencies:
      ansi-styles: 4.3.0
      supports-color: 7.2.0
    dev: true

  /chalk/4.1.2:
    resolution: {integrity: sha512-oKnbhFyRIXpUuez8iBMmyEa4nbj4IOQyuhc/wy9kY7/WVPcwIO9VA668Pu8RkO7+0G76SLROeyw9CpQ061i4mA==}
    engines: {node: '>=10'}
    dependencies:
      ansi-styles: 4.3.0
      supports-color: 7.2.0

  /chalk/5.0.1:
    resolution: {integrity: sha512-Fo07WOYGqMfCWHOzSXOt2CxDbC6skS/jO9ynEcmpANMoPrD+W1r1K6Vx7iNm+AQmETU1Xr2t+n8nzkV9t6xh3w==}
    engines: {node: ^12.17.0 || ^14.13 || >=16.0.0}
    dev: false

  /character-entities-html4/2.1.0:
    resolution: {integrity: sha512-1v7fgQRj6hnSwFpq1Eu0ynr/CDEw0rXo2B61qXrLNdHZmPKgb7fqS1a2JwF0rISo9q77jDI8VMEHoApn8qDoZA==}
    dev: false

  /character-entities-legacy/3.0.0:
    resolution: {integrity: sha512-RpPp0asT/6ufRm//AJVwpViZbGM/MkjQFxJccQRHmISF/22NBtsHqAWmL+/pmkPWoIUJdWyeVleTl1wydHATVQ==}
    dev: false

  /character-entities/2.0.1:
    resolution: {integrity: sha512-OzmutCf2Kmc+6DrFrrPS8/tDh2+DpnrfzdICHWhcVC9eOd0N1PXmQEE1a8iM4IziIAG+8tmTq3K+oo0ubH6RRQ==}
    dev: false

  /character-reference-invalid/2.0.1:
    resolution: {integrity: sha512-iBZ4F4wRbyORVsu0jPV7gXkOsGYjGHPmAyv+HiHG8gi5PtC9KI2j1+v8/tlibRvjoWX027ypmG/n0HtO5t7unw==}
    dev: false

  /chardet/0.7.0:
    resolution: {integrity: sha512-mT8iDcrh03qDGRRmoA2hmBJnxpllMR+0/0qlzjqZES6NdiWDcZkCNAk4rPFZ9Q85r27unkiNNg8ZOiwZXBHwcA==}
    dev: true

  /check-error/1.0.2:
    resolution: {integrity: sha1-V00xLt2Iu13YkS6Sht1sCu1KrII=}
    dev: true

  /cheerio-select/1.5.0:
    resolution: {integrity: sha512-qocaHPv5ypefh6YNxvnbABM07KMxExbtbfuJoIie3iZXX1ERwYmJcIiRrr9H05ucQP1k28dav8rpdDgjQd8drg==}
    dependencies:
      css-select: 4.2.1
      css-what: 5.1.0
      domelementtype: 2.2.0
      domhandler: 4.3.1
      domutils: 2.8.0
    dev: true

  /cheerio/1.0.0-rc.10:
    resolution: {integrity: sha512-g0J0q/O6mW8z5zxQ3A8E8J1hUgp4SMOvEoW/x84OwyHKe/Zccz83PVT4y5Crcr530FV6NgmKI1qvGTKVl9XXVw==}
    engines: {node: '>= 6'}
    dependencies:
      cheerio-select: 1.5.0
      dom-serializer: 1.3.2
      domhandler: 4.3.1
      htmlparser2: 6.1.0
      parse5: 6.0.1
      parse5-htmlparser2-tree-adapter: 6.0.1
      tslib: 2.3.1
    dev: true

  /chokidar/3.5.3:
    resolution: {integrity: sha512-Dr3sfKRP6oTcjf2JmUmFJfeVMvXBdegxB0iVQ5eb2V10uFJUCAS8OByZdVAyVb8xXNz3GjjTgj9kLWsZTqE6kw==}
    engines: {node: '>= 8.10.0'}
    dependencies:
      anymatch: 3.1.2
      braces: 3.0.2
      glob-parent: 5.1.2
      is-binary-path: 2.1.0
      is-glob: 4.0.3
      normalize-path: 3.0.0
      readdirp: 3.6.0
    optionalDependencies:
      fsevents: 2.3.2

  /chownr/1.1.4:
    resolution: {integrity: sha512-jJ0bqzaylmJtVnNgzTeSOs8DPavpbYgEr/b0YL8/2GO3xJEhInFmhKMUnEJQjZumK7KXGFhUy89PrsJWlakBVg==}
    dev: true

  /chownr/2.0.0:
    resolution: {integrity: sha512-bIomtDF5KGpdogkLd9VspvFzk9KfpyyGlS8YFVZl7TGPBHL5snIOnxeshwVgPteQ9b4Eydl+pVbIyE1DcvCWgQ==}
    engines: {node: '>=10'}
    dev: false

  /ci-info/3.3.0:
    resolution: {integrity: sha512-riT/3vI5YpVH6/qomlDnJow6TBee2PBKSEpx3O32EGPYbWGIRsIlGRms3Sm74wYE1JMo8RnO04Hb12+v1J5ICw==}

  /clean-stack/2.2.0:
    resolution: {integrity: sha512-4diC9HaTE+KRAMWhDhrGOECgWZxoevMc5TlkObMqNSsVU62PYzXZ/SMTjzyGAFF1YusgxGcSWTEXBhp0CPwQ1A==}
    engines: {node: '>=6'}
    dev: true

  /cli-cursor/4.0.0:
    resolution: {integrity: sha512-VGtlMu3x/4DOtIUwEkRezxUZ2lBacNJCHash0N0WeZDBS+7Ux1dm3XWAgWYxLJFMMdOeXMHXorshEFhbMSGelg==}
    engines: {node: ^12.20.0 || ^14.13.1 || >=16.0.0}
    dependencies:
      restore-cursor: 4.0.0
    dev: false

  /cli-spinners/2.6.1:
    resolution: {integrity: sha512-x/5fWmGMnbKQAaNwN+UZlV79qBLM9JFnJuJ03gIi5whrob0xV0ofNVHy9DhwGdsMJQc2OKv0oGmLzvaqvAVv+g==}
    engines: {node: '>=6'}
    dev: false

  /cliui/6.0.0:
    resolution: {integrity: sha512-t6wbgtoCXvAzst7QgXxJYqPt0usEfbgQdftEPbLL/cvv6HPE5VgvqCuAIDR0NgU52ds6rFwqrgakNLrHEjCbrQ==}
    dependencies:
      string-width: 4.2.3
      strip-ansi: 6.0.1
      wrap-ansi: 6.2.0
    dev: true

  /cliui/7.0.4:
    resolution: {integrity: sha512-OcRE68cOsVMXp1Yvonl/fzkQOyjLSu/8bhPDfQt0e0/Eb283TKP20Fs2MqoPsr9SwA595rRCA+QMzYc9nBP+JQ==}
    dependencies:
      string-width: 4.2.3
      strip-ansi: 6.0.1
      wrap-ansi: 7.0.0
    dev: true

  /clone/1.0.4:
    resolution: {integrity: sha1-2jCcwmPfFZlMaIypAheco8fNfH4=}
    engines: {node: '>=0.8'}

  /code-block-writer/10.1.1:
    resolution: {integrity: sha512-67ueh2IRGst/51p0n6FvPrnRjAGHY5F8xdjkgrYE7DDzpJe6qA07RYQ9VcoUeo5ATOjSOiWpSL3SWBRRbempMw==}
    dev: false

  /code-point-at/1.1.0:
    resolution: {integrity: sha1-DQcLTQQ6W+ozovGkDi7bPZpMz3c=}
    engines: {node: '>=0.10.0'}
    dev: true

  /color-convert/1.9.3:
    resolution: {integrity: sha512-QfAUtd+vFdAtFQcC8CCyYt1fYWxSqAiK2cSD6zDB8N3cpsEBAvRxp9zOGg6G/SHHJYAT88/az/IuDGALsNVbGg==}
    dependencies:
      color-name: 1.1.3

  /color-convert/2.0.1:
    resolution: {integrity: sha512-RRECPsj7iu/xb5oKYcsFHSppFNnsj/52OVTRKb4zP5onXwVF3zVmmToNcOfGC+CRDpfK/U584fMg38ZHCaElKQ==}
    engines: {node: '>=7.0.0'}
    dependencies:
      color-name: 1.1.4

  /color-name/1.1.3:
    resolution: {integrity: sha1-p9BVi9icQveV3UIyj3QIMcpTvCU=}

  /color-name/1.1.4:
    resolution: {integrity: sha512-dOy+3AuW3a2wNbZHIuMZpTcgjGuLU/uBL/ubcZF9OXbDo8ff4O8yVp5Bf0efS8uEoYo5q4Fx7dY9OgQGXgAsQA==}

  /color-string/1.9.0:
    resolution: {integrity: sha512-9Mrz2AQLefkH1UvASKj6v6hj/7eWgjnT/cVsR8CumieLoT+g900exWeNogqtweI8dxloXN9BDQTYro1oWu/5CQ==}
    dependencies:
      color-name: 1.1.4
      simple-swizzle: 0.2.2
    dev: true

  /color/4.2.1:
    resolution: {integrity: sha512-MFJr0uY4RvTQUKvPq7dh9grVOTYSFeXja2mBXioCGjnjJoXrAp9jJ1NQTDR73c9nwBSAQiNKloKl5zq9WB9UPw==}
    engines: {node: '>=12.5.0'}
    dependencies:
      color-convert: 2.0.1
      color-string: 1.9.0
    dev: true

  /colorette/2.0.16:
    resolution: {integrity: sha512-hUewv7oMjCp+wkBv5Rm0v87eJhq4woh5rSR+42YSQJKecCqgIqNkZ6lAlQms/BwHPJA5NKMRlpxPRv0n8HQW6g==}
    dev: true

  /comma-separated-tokens/2.0.2:
    resolution: {integrity: sha512-G5yTt3KQN4Yn7Yk4ed73hlZ1evrFKXeUW3086p3PRFNp7m2vIjI6Pg+Kgb+oyzhd9F2qdcoj67+y3SdxL5XWsg==}

  /commander/2.20.3:
    resolution: {integrity: sha512-GpVkmM8vF2vQUkj2LvZmD35JxeJOLCwJ9cUkugyk2nuhbv3+mJvpLYYt+0+USMxE+oj+ey/lJEnhZw75x/OMcQ==}
    dev: true

  /common-ancestor-path/1.0.1:
    resolution: {integrity: sha512-L3sHRo1pXXEqX8VU28kfgUY+YGsk09hPqZiZmLacNib6XNTCM8ubYeT7ryXQw8asB1sKgcU5lkB7ONug08aB8w==}
    dev: false

  /common-tags/1.8.2:
    resolution: {integrity: sha512-gk/Z852D2Wtb//0I+kRFNKKE9dIIVirjoqPoA1wJU+XePVXZfGeBpk45+A1rKO4Q43prqWBNY/MiIeRLbPWUaA==}
    engines: {node: '>=4.0.0'}
    dev: true

  /concat-map/0.0.1:
    resolution: {integrity: sha1-2Klr13/Wjfd5OnMDajug1UBdR3s=}

  /concurrently/7.0.0:
    resolution: {integrity: sha512-WKM7PUsI8wyXpF80H+zjHP32fsgsHNQfPLw/e70Z5dYkV7hF+rf8q3D+ScWJIEr57CpkO3OWBko6hwhQLPR8Pw==}
    engines: {node: ^12.20.0 || ^14.13.0 || >=16.0.0}
    hasBin: true
    dependencies:
      chalk: 4.1.2
      date-fns: 2.28.0
      lodash: 4.17.21
      rxjs: 6.6.7
      spawn-command: 0.0.2-1
      supports-color: 8.1.1
      tree-kill: 1.2.2
      yargs: 16.2.0
    dev: true

  /consola/2.15.3:
    resolution: {integrity: sha512-9vAdYbHj6x2fLKC4+oPH0kFzY/orMZyG2Aj+kNylHxKGJ/Ed4dpNyAQYwJOdqO4zdM7XpVHmyejQDcQHrnuXbw==}
    dev: true

  /console-control-strings/1.1.0:
    resolution: {integrity: sha1-PXz0Rk22RG6mRL9LOVB/mFEAjo4=}
    dev: true

  /convert-source-map/1.8.0:
    resolution: {integrity: sha512-+OQdjP49zViI/6i7nIJpA8rAl4sV/JdPfU9nZs3VqOwGIgizICvuN2ru6fMd+4llL0tar18UYJXfZ/TWtmhUjA==}
    dependencies:
      safe-buffer: 5.1.2

  /core-js-compat/3.21.1:
    resolution: {integrity: sha512-gbgX5AUvMb8gwxC7FLVWYT7Kkgu/y7+h/h1X43yJkNqhlK2fuYyQimqvKGNZFAY6CKii/GFKJ2cp/1/42TN36g==}
    dependencies:
      browserslist: 4.20.2
      semver: 7.0.0
    dev: true

  /core-util-is/1.0.3:
    resolution: {integrity: sha512-ZQBvi1DcpJ4GDqanjucZ2Hj3wEO5pZDS89BWbkcrvdxksJorwUDDZamX9ldFkp9aw2lmBDLgkObEA4DWNJ9FYQ==}
    dev: true

  /cosmiconfig/7.0.1:
    resolution: {integrity: sha512-a1YWNUV2HwGimB7dU2s1wUMurNKjpx60HxBB6xUM8Re+2s1g1IIfJvFR0/iCF+XHdE0GMTKTuLR32UQff4TEyQ==}
    engines: {node: '>=10'}
    dependencies:
      '@types/parse-json': 4.0.0
      import-fresh: 3.3.0
      parse-json: 5.2.0
      path-type: 4.0.0
      yaml: 1.10.2

  /cross-spawn/5.1.0:
    resolution: {integrity: sha1-6L0O/uWPz/b4+UUQoKVUu/ojVEk=}
    dependencies:
      lru-cache: 4.1.5
      shebang-command: 1.2.0
      which: 1.3.1
    dev: true

  /cross-spawn/7.0.3:
    resolution: {integrity: sha512-iRDPJKUPVEND7dHPO8rkbOnPpyDygcDFtWjpeWNCgy8WP2rXcxXL8TskReQl6OrB2G7+UJrags1q15Fudc7G6w==}
    engines: {node: '>= 8'}
    dependencies:
      path-key: 3.1.1
      shebang-command: 2.0.0
      which: 2.0.2
    dev: true

  /crypto-random-string/2.0.0:
    resolution: {integrity: sha512-v1plID3y9r/lPhviJ1wrXpLeyUIGAZ2SHNYTEapm7/8A9nLPoyvVp3RK/EPFqn5kEznyWgYZNsRtYYIWbuG8KA==}
    engines: {node: '>=8'}
    dev: true

  /css-select/4.2.1:
    resolution: {integrity: sha512-/aUslKhzkTNCQUB2qTX84lVmfia9NyjP3WpDGtj/WxhwBzWBYUV3DgUpurHTme8UTPcPlAD1DJ+b0nN/t50zDQ==}
    dependencies:
      boolbase: 1.0.0
      css-what: 5.1.0
      domhandler: 4.3.1
      domutils: 2.8.0
      nth-check: 2.0.1
    dev: true

  /css-selector-parser/1.4.1:
    resolution: {integrity: sha512-HYPSb7y/Z7BNDCOrakL4raGO2zltZkbeXyAd6Tg9obzix6QhzxCotdBl6VT0Dv4vZfJGVz3WL/xaEI9Ly3ul0g==}

  /css-what/5.1.0:
    resolution: {integrity: sha512-arSMRWIIFY0hV8pIxZMEfmMI47Wj3R/aWpZDDxWYCPEiOMv6tfOrnpDtgxBYPEQD4V0Y/958+1TdC3iWTFcUPw==}
    engines: {node: '>= 6'}
    dev: true

  /cssesc/3.0.0:
    resolution: {integrity: sha512-/Tb/JcjK111nNScGob5MNtsntNM1aCNUDipB/TkwZFhyDrrE47SOx/18wF2bbjgc3ZzCSKW1T5nt5EbFoAz/Vg==}
    engines: {node: '>=4'}
    hasBin: true

  /csstype/2.6.20:
    resolution: {integrity: sha512-/WwNkdXfckNgw6S5R125rrW8ez139lBHWouiBvX8dfMFtcn6V81REDqnH7+CRpRipfYlyU1CmOnOxrmGcFOjeA==}

  /csstype/3.0.11:
    resolution: {integrity: sha512-sa6P2wJ+CAbgyy4KFssIb/JNMLxFvKF1pCYCSXS8ZMuqZnMsrxqI2E5sPyoTpxoPU/gVZMzr2zjOfg8GIZOMsw==}
    dev: false

  /csv-generate/3.4.3:
    resolution: {integrity: sha512-w/T+rqR0vwvHqWs/1ZyMDWtHHSJaN06klRqJXBEpDJaM/+dZkso0OKh1VcuuYvK3XM53KysVNq8Ko/epCK8wOw==}
    dev: true

  /csv-parse/4.16.3:
    resolution: {integrity: sha512-cO1I/zmz4w2dcKHVvpCr7JVRu8/FymG5OEpmvsZYlccYolPBLoVGKUHgNoc4ZGkFeFlWGEDmMyBM+TTqRdW/wg==}
    dev: true

  /csv-stringify/5.6.5:
    resolution: {integrity: sha512-PjiQ659aQ+fUTQqSrd1XEDnOr52jh30RBurfzkscaE2tPaFsDH5wOAHJiw8XAHphRknCwMUE9KRayc4K/NbO8A==}
    dev: true

  /csv/5.5.3:
    resolution: {integrity: sha512-QTaY0XjjhTQOdguARF0lGKm5/mEq9PD9/VhZZegHDIBq2tQwgNpHc3dneD4mGo2iJs+fTKv5Bp0fZ+BRuY3Z0g==}
    engines: {node: '>= 0.1.90'}
    dependencies:
      csv-generate: 3.4.3
      csv-parse: 4.16.3
      csv-stringify: 5.6.5
      stream-transform: 2.1.3
    dev: true

  /data-uri-to-buffer/3.0.1:
    resolution: {integrity: sha512-WboRycPNsVw3B3TL559F7kuBUM4d8CgMEvk6xEJlOp7OBPjt6G7z8WMWlD2rOFZLk6OYfFIUGsCOWzcQH9K2og==}
    engines: {node: '>= 6'}
    dev: true

  /data-uri-to-buffer/4.0.0:
    resolution: {integrity: sha512-Vr3mLBA8qWmcuschSLAOogKgQ/Jwxulv3RNE4FXnYWRGujzrRWQI4m12fQqRkwX06C0KanhLr4hK+GydchZsaA==}
    engines: {node: '>= 12'}

  /dataloader/1.4.0:
    resolution: {integrity: sha512-68s5jYdlvasItOJnCuI2Q9s4q98g0pCyL3HrcKJu8KNugUl8ahgmZYg38ysLTgQjjXX3H8CJLkAvWrclWfcalw==}
    dev: true

  /date-fns/2.28.0:
    resolution: {integrity: sha512-8d35hViGYx/QH0icHYCeLmsLmMUheMmTyV9Fcm6gvNwdw31yXXH+O85sOBJ+OLnLQMKZowvpKb6FgMIQjcpvQw==}
    engines: {node: '>=0.11'}
    dev: true

  /debug/4.3.3_supports-color@8.1.1:
    resolution: {integrity: sha512-/zxw5+vh1Tfv+4Qn7a5nsbcJKPaSvCDhojn6FEl9vupwK2VCSDtEiEtqr8DFtzYFOdz63LBkxec7DYuc2jon6Q==}
    engines: {node: '>=6.0'}
    peerDependencies:
      supports-color: '*'
    peerDependenciesMeta:
      supports-color:
        optional: true
    dependencies:
      ms: 2.1.2
      supports-color: 8.1.1
    dev: true

  /debug/4.3.4:
    resolution: {integrity: sha512-PRWFHuSU3eDtQJPvnNY7Jcket1j0t5OuOsFzPPzsekD52Zl8qUfFIPEiswXqIvHWGVHOgX+7G/vCNNhehwxfkQ==}
    engines: {node: '>=6.0'}
    peerDependencies:
      supports-color: '*'
    peerDependenciesMeta:
      supports-color:
        optional: true
    dependencies:
      ms: 2.1.2

  /decamelize-keys/1.1.0:
    resolution: {integrity: sha1-0XGoeTMlKAfrPLYdwcFEXQeN8tk=}
    engines: {node: '>=0.10.0'}
    dependencies:
      decamelize: 1.2.0
      map-obj: 1.0.1
    dev: true

  /decamelize/1.2.0:
    resolution: {integrity: sha1-9lNNFRSCabIDUue+4m9QH5oZEpA=}
    engines: {node: '>=0.10.0'}
    dev: true

  /decamelize/4.0.0:
    resolution: {integrity: sha512-9iE1PgSik9HeIIw2JO94IidnE3eBoQrFJ3w7sFuzSX4DpmZ3v5sZpUiV5Swcf6mQEF+Y0ru8Neo+p+nyh2J+hQ==}
    engines: {node: '>=10'}
    dev: true

  /decode-named-character-reference/1.0.1:
    resolution: {integrity: sha512-YV/0HQHreRwKb7uBopyIkLG17jG6Sv2qUchk9qSoVJ2f+flwRsPNBO0hAnjt6mTNYUT+vw9Gy2ihXg4sUWPi2w==}
    dependencies:
      character-entities: 2.0.1
    dev: false

  /decompress-response/6.0.0:
    resolution: {integrity: sha512-aW35yZM6Bb/4oJlZncMH2LCoZtJXTRxES17vE3hoRiowU2kWHaJKFkSBDnDR+cm9J+9QhXmREyIfv0pji9ejCQ==}
    engines: {node: '>=10'}
    dependencies:
      mimic-response: 3.1.0
    dev: true

  /deep-eql/3.0.1:
    resolution: {integrity: sha512-+QeIQyN5ZuO+3Uk5DYh6/1eKO0m0YmJFGNmFHGACpf1ClL1nmlV/p4gNgbl2pJGxgXb4faqo6UE+M5ACEMyVcw==}
    engines: {node: '>=0.12'}
    dependencies:
      type-detect: 4.0.8
    dev: true

  /deep-extend/0.6.0:
    resolution: {integrity: sha512-LOHxIOaPYdHlJRtCQfDIVZtfw/ufM8+rVj649RIHzcm/vGwQRXFt6OPqIFWsm2XEMrNIEtWR64sY1LEKD2vAOA==}
    engines: {node: '>=4.0.0'}
    dev: true

  /deep-is/0.1.4:
    resolution: {integrity: sha512-oIPzksmTg4/MriiaYGO+okXDT7ztn/w3Eptv/+gSIdMdKsJo0u4CfYNFJPy+4SKMuCqGw2wxnA+URMg3t8a/bQ==}
    dev: true

  /deepmerge/4.2.2:
    resolution: {integrity: sha512-FJ3UgI4gIl+PHZm53knsuSFpE+nESMr7M4v9QcgB7S63Kj/6WqMiFQJpBBYz1Pt+66bZpP3Q7Lye0Oo9MPKEdg==}
    engines: {node: '>=0.10.0'}

  /defaults/1.0.3:
    resolution: {integrity: sha1-xlYFHpgX2f8I7YgUd/P+QBnz730=}
    dependencies:
      clone: 1.0.4

  /define-properties/1.1.3:
    resolution: {integrity: sha512-3MqfYKj2lLzdMSf8ZIZE/V+Zuy+BgD6f164e8K2w7dgnpKArBDerGYpM46IYYcjnkdPNMjPk9A6VFB8+3SKlXQ==}
    engines: {node: '>= 0.4'}
    dependencies:
      object-keys: 1.1.1

  /defined/1.0.0:
    resolution: {integrity: sha1-yY2bzvdWdBiOEQlpFRGZ45sfppM=}

  /defu/5.0.1:
    resolution: {integrity: sha512-EPS1carKg+dkEVy3qNTqIdp2qV7mUP08nIsupfwQpz++slCVRw7qbQyWvSTig+kFPwz2XXp5/kIIkH+CwrJKkQ==}
    dev: true

  /degenerator/3.0.2:
    resolution: {integrity: sha512-c0mef3SNQo56t6urUU6tdQAs+ThoD0o9B9MJ8HEt7NQcGEILCRFqQb7ZbP9JAv+QF1Ky5plydhMR/IrqWDm+TQ==}
    engines: {node: '>= 6'}
    dependencies:
      ast-types: 0.13.4
      escodegen: 1.14.3
      esprima: 4.0.1
      vm2: 3.9.9
    dev: true

  /degit/2.8.4:
    resolution: {integrity: sha512-vqYuzmSA5I50J882jd+AbAhQtgK6bdKUJIex1JNfEUPENCgYsxugzKVZlFyMwV4i06MmnV47/Iqi5Io86zf3Ng==}
    engines: {node: '>=8.0.0'}
    hasBin: true
    dev: false

  /del/6.0.0:
    resolution: {integrity: sha512-1shh9DQ23L16oXSZKB2JxpL7iMy2E0S9d517ptA1P8iw0alkPtQcrKH7ru31rYtKwF499HkTu+DRzq3TCKDFRQ==}
    engines: {node: '>=10'}
    dependencies:
      globby: 11.1.0
      graceful-fs: 4.2.9
      is-glob: 4.0.3
      is-path-cwd: 2.2.0
      is-path-inside: 3.0.3
      p-map: 4.0.0
      rimraf: 3.0.2
      slash: 3.0.0
    dev: true

  /delegates/1.0.0:
    resolution: {integrity: sha1-hMbhWbgZBP3KWaDvRM2HDTElD5o=}
    dev: true

  /depd/2.0.0:
    resolution: {integrity: sha512-g7nH6P6dyDioJogAAGprGpCtVImJhpPk/roCzdb3fIh61/s/nPsfR6onyMwkCAR/OlC3yBC0lESvUoQEAssIrw==}
    engines: {node: '>= 0.8'}
    dev: true

  /deprecation/2.3.1:
    resolution: {integrity: sha512-xmHIy4F3scKVwMsQ4WnVaS8bHOx0DmVwRywosKhaILI0ywMDWPtBSku2HNxRvF7jtwDRsoEwYQSfbxj8b7RlJQ==}
    dev: true

  /dequal/2.0.2:
    resolution: {integrity: sha512-q9K8BlJVxK7hQYqa6XISGmBZbtQQWVXSrRrWreHC94rMt1QL/Impruc+7p2CYSYuVIUr+YCt6hjrs1kkdJRTug==}
    engines: {node: '>=6'}

  /detect-indent/6.1.0:
    resolution: {integrity: sha512-reYkTUJAZb9gUuZ2RvVCNhVHdg62RHnJ7WJl8ftMi4diZ6NWlciOzQN88pUhSELEwflJht4oQDv0F0BMlwaYtA==}
    engines: {node: '>=8'}

  /detect-libc/1.0.3:
    resolution: {integrity: sha1-+hN8S9aY7fVc1c0CrFWfkaTEups=}
    engines: {node: '>=0.10'}
    hasBin: true
    dev: true

  /detect-libc/2.0.1:
    resolution: {integrity: sha512-463v3ZeIrcWtdgIg6vI6XUncguvr2TnGl4SzDXinkt9mSLpBJKXT3mW6xT3VQdDN11+WVs29pgvivTc4Lp8v+w==}
    engines: {node: '>=8'}
    dev: true

  /detective/5.2.0:
    resolution: {integrity: sha512-6SsIx+nUUbuK0EthKjv0zrdnajCCXVYGmbYYiYjFVpzcjwEs/JMDZ8tPRG29J/HhN56t3GJp2cGSWDRjjot8Pg==}
    engines: {node: '>=0.8.0'}
    hasBin: true
    dependencies:
      acorn-node: 1.8.2
      defined: 1.0.0
      minimist: 1.2.5

  /didyoumean/1.2.2:
    resolution: {integrity: sha512-gxtyfqMg7GKyhQmb056K7M3xszy/myH8w+B4RT+QXBQsvAOdc3XymqDDPHx1BgPgsdAA5SIifona89YtRATDzw==}

  /diff/5.0.0:
    resolution: {integrity: sha512-/VTCrvm5Z0JGty/BWHljh+BAiw3IK+2j87NGMu8Nwc/f48WoDAC395uomO9ZD117ZOBaHmkX1oyLvkVM/aIT3w==}
    engines: {node: '>=0.3.1'}

  /dir-glob/3.0.1:
    resolution: {integrity: sha512-WkrWp9GR4KXfKGYzOLmTuGVi1UWFfws377n9cc55/tb6DuqyF6pcQ5AbiHEshaDpY9v6oaSr2XCDidGmMwdzIA==}
    engines: {node: '>=8'}
    dependencies:
      path-type: 4.0.0

  /direction/2.0.1:
    resolution: {integrity: sha512-9S6m9Sukh1cZNknO1CWAr2QAWsbKLafQiyM5gZ7VgXHeuaoUwffKN4q6NC4A/Mf9iiPlOXQEKW/Mv/mh9/3YFA==}
    hasBin: true

  /dlv/1.1.3:
    resolution: {integrity: sha512-+HlytyjlPKnIG8XuRG8WvmBP8xs8P71y+SKKS6ZXWoEgLuePxtDoUEiH7WkdePWrQ5JBpE6aoVqfZfJUQkjXwA==}

  /doctrine/3.0.0:
    resolution: {integrity: sha512-yS+Q5i3hBf7GBkd4KG8a7eBNNWNGLTaEwwYWUijIYM7zrlYDM0BFXHjjPWlWZ1Rg7UaddZeIDmi9jF3HmqiQ2w==}
    engines: {node: '>=6.0.0'}
    dependencies:
      esutils: 2.0.3
    dev: true

  /dom-serializer/1.3.2:
    resolution: {integrity: sha512-5c54Bk5Dw4qAxNOI1pFEizPSjVsx5+bpJKmL2kPn8JhBUq2q09tTCa3mjijun2NfK78NMouDYNMBkOrPZiS+ig==}
    dependencies:
      domelementtype: 2.2.0
      domhandler: 4.3.1
      entities: 2.2.0

  /domelementtype/2.2.0:
    resolution: {integrity: sha512-DtBMo82pv1dFtUmHyr48beiuq792Sxohr+8Hm9zoxklYPfa6n0Z3Byjj2IV7bmr2IyqClnqEQhfgHJJ5QF0R5A==}

  /domhandler/4.3.1:
    resolution: {integrity: sha512-GrwoxYN+uWlzO8uhUXRl0P+kHE4GtVPfYzVLcUxPL7KNdHKj66vvlhiweIHqYYXWlw+T8iLMp42Lm67ghw4WMQ==}
    engines: {node: '>= 4'}
    dependencies:
      domelementtype: 2.2.0

  /domutils/2.8.0:
    resolution: {integrity: sha512-w96Cjofp72M5IIhpjgobBimYEfoPjx1Vx0BSX9P30WBdZW2WIKU0T1Bd0kz2eNZ9ikjKgHbEyKx8BB6H1L3h3A==}
    dependencies:
      dom-serializer: 1.3.2
      domelementtype: 2.2.0
      domhandler: 4.3.1

  /dotenv/8.6.0:
    resolution: {integrity: sha512-IrPdXQsk2BbzvCBGBOTmmSH5SodmqZNt4ERAZDmW4CT+tL8VtvinqywuANaFu4bOMWki16nqf0e4oC0QIaDr/g==}
    engines: {node: '>=10'}
    dev: true

  /duplexer/0.1.2:
    resolution: {integrity: sha512-jtD6YG370ZCIi/9GTaJKQxWTZD045+4R4hTk/x1UyoqadyJ9x9CgSi1RlVDQF8U2sxLLSnFkCaMihqljHIWgMg==}
    dev: true

  /eastasianwidth/0.2.0:
    resolution: {integrity: sha512-I88TYZWc9XiYHRQ4/3c5rjjfgkjhLyW2luGIheGERbNQ6OY7yTybanSpDXZa8y7VUP9YmDcYa+eyq4ca7iLqWA==}
    dev: false

  /ejs/3.1.6:
    resolution: {integrity: sha512-9lt9Zse4hPucPkoP7FHDF0LQAlGyF9JVpnClFLFH3aSSbxmyoqINRpp/9wePWJTUl4KOQwRL72Iw3InHPDkoGw==}
    engines: {node: '>=0.10.0'}
    hasBin: true
    dependencies:
      jake: 10.8.4
    dev: true

  /electron-to-chromium/1.4.88:
    resolution: {integrity: sha512-oA7mzccefkvTNi9u7DXmT0LqvhnOiN2BhSrKerta7HeUC1cLoIwtbf2wL+Ah2ozh5KQd3/1njrGrwDBXx6d14Q==}

  /emmet/2.3.6:
    resolution: {integrity: sha512-pLS4PBPDdxuUAmw7Me7+TcHbykTsBKN/S9XJbUOMFQrNv9MoshzyMFK/R57JBm94/6HSL4vHnDeEmxlC82NQ4A==}
    dependencies:
      '@emmetio/abbreviation': 2.2.3
      '@emmetio/css-abbreviation': 2.1.4
    dev: false

  /emoji-regex/8.0.0:
    resolution: {integrity: sha512-MSjYzcWNOA0ewAHpz0MxpYFvwg6yjy1NG3xteoqz644VCo/RPgnr1/GGt+ic3iJTzQ8Eu3TdM14SawnVUmGE6A==}
    dev: true

  /emoji-regex/9.2.2:
    resolution: {integrity: sha512-L18DaJsXSUk2+42pv8mLs5jJT2hqFkFE4j21wOmgbUqsZ2hL72NsUU785g9RXgo3s0ZNgVl42TiHp3ZtOv/Vyg==}
    dev: false

  /end-of-stream/1.4.4:
    resolution: {integrity: sha512-+uw1inIHVPQoaVuHzRyXd21icM+cnt4CzD5rW+NC1wjOUSTOs+Te7FOv7AhN7vS9x/oIyhLP5PR1H+phQAHu5Q==}
    dependencies:
      once: 1.4.0
    dev: true

  /enquirer/2.3.6:
    resolution: {integrity: sha512-yjNnPr315/FjS4zIsUxYguYUPP2e1NK4d7E7ZOLiyYCcbFBiTMyID+2wvm2w6+pZ/odMA7cRkjhsPbltwBOrLg==}
    engines: {node: '>=8.6'}
    dependencies:
      ansi-colors: 4.1.1
    dev: true

  /entities/2.2.0:
    resolution: {integrity: sha512-p92if5Nz619I0w+akJrLZH0MX0Pb5DX39XOwQTtXSdQQOaYH03S1uIQp4mhOZtAXrxq4ViO67YTiLBo2638o9A==}

  /entities/3.0.1:
    resolution: {integrity: sha512-WiyBqoomrwMdFG1e0kqvASYfnlb0lp8M5o5Fw2OFq1hNZxxcNk8Ik0Xm7LxzBhuidnZB/UtBqVCgUz3kBOP51Q==}
    engines: {node: '>=0.12'}
    dev: false

  /eol/0.9.1:
    resolution: {integrity: sha512-Ds/TEoZjwggRoz/Q2O7SE3i4Jm66mqTDfmdHdq/7DKVk3bro9Q8h6WdXKdPqFLMoqxrDK5SVRzHVPOS6uuGtrg==}
    dev: false

  /error-ex/1.3.2:
    resolution: {integrity: sha512-7dFHNmqeFSEt2ZBsCriorKnn3Z2pj+fd9kmI6QoWw4//DL+icEBfc0U7qJCisqrTsKTjw4fNFy2pW9OqStD84g==}
    dependencies:
      is-arrayish: 0.2.1

  /es-abstract/1.19.1:
    resolution: {integrity: sha512-2vJ6tjA/UfqLm2MPs7jxVybLoB8i1t1Jd9R3kISld20sIxPcTbLuggQOUxeWeAvIUkduv/CfMjuh4WmiXr2v9w==}
    engines: {node: '>= 0.4'}
    dependencies:
      call-bind: 1.0.2
      es-to-primitive: 1.2.1
      function-bind: 1.1.1
      get-intrinsic: 1.1.1
      get-symbol-description: 1.0.0
      has: 1.0.3
      has-symbols: 1.0.3
      internal-slot: 1.0.3
      is-callable: 1.2.4
      is-negative-zero: 2.0.2
      is-regex: 1.1.4
      is-shared-array-buffer: 1.0.1
      is-string: 1.0.7
      is-weakref: 1.0.2
      object-inspect: 1.12.0
      object-keys: 1.1.1
      object.assign: 4.1.2
      string.prototype.trimend: 1.0.4
      string.prototype.trimstart: 1.0.4
      unbox-primitive: 1.0.1

  /es-module-lexer/0.10.4:
    resolution: {integrity: sha512-n5bOGUnrmuCKyMkmHNtC1ObnUx8AgFcKWe2mbxb6jYzuK81W0Rk3Z//sCoGJuxWzos8R2w48TemGIFqZsTY6YA==}
    dev: false

  /es-to-primitive/1.2.1:
    resolution: {integrity: sha512-QCOllgZJtaUo9miYBcLChTUaHNjJF3PYs1VidD7AwiEj1kYxKeQTctLAezAOH5ZKRH0g2IgPn6KwB4IT8iRpvA==}
    engines: {node: '>= 0.4'}
    dependencies:
      is-callable: 1.2.4
      is-date-object: 1.0.5
      is-symbol: 1.0.4

  /es6-object-assign/1.1.0:
    resolution: {integrity: sha1-wsNYJlYkfDnqEHyx5mUrb58kUjw=}
    dev: false

  /es6-promise/3.3.1:
    resolution: {integrity: sha1-oIzd6EzNvzTQJ6FFG8kdS80ophM=}
    dev: false

  /esbuild-android-64/0.14.25:
    resolution: {integrity: sha512-L5vCUk7TzFbBnoESNoXjU3x9+/+7TDIE/1mTfy/erAfvZAqC+S3sp/Qa9wkypFMcFvN9FzvESkTlpeQDolREtQ==}
    engines: {node: '>=12'}
    cpu: [x64]
    os: [android]
    requiresBuild: true
    optional: true

  /esbuild-android-64/0.14.27:
    resolution: {integrity: sha512-LuEd4uPuj/16Y8j6kqy3Z2E9vNY9logfq8Tq+oTE2PZVuNs3M1kj5Qd4O95ee66yDGb3isaOCV7sOLDwtMfGaQ==}
    engines: {node: '>=12'}
    cpu: [x64]
    os: [android]
    requiresBuild: true
    dev: false
    optional: true

  /esbuild-android-arm64/0.14.25:
    resolution: {integrity: sha512-4jv5xPjM/qNm27T5j3ZEck0PvjgQtoMHnz4FzwF5zNP56PvY2CT0WStcAIl6jNlsuDdN63rk2HRBIsO6xFbcFw==}
    engines: {node: '>=12'}
    cpu: [arm64]
    os: [android]
    requiresBuild: true
    optional: true

  /esbuild-android-arm64/0.14.27:
    resolution: {integrity: sha512-E8Ktwwa6vX8q7QeJmg8yepBYXaee50OdQS3BFtEHKrzbV45H4foMOeEE7uqdjGQZFBap5VAqo7pvjlyA92wznQ==}
    engines: {node: '>=12'}
    cpu: [arm64]
    os: [android]
    requiresBuild: true
    dev: false
    optional: true

  /esbuild-darwin-64/0.14.25:
    resolution: {integrity: sha512-TGp8tuudIxOyWd1+8aYPxQmC1ZQyvij/AfNBa35RubixD0zJ1vkKHVAzo0Zao1zcG6pNqiSyzfPto8vmg0s7oA==}
    engines: {node: '>=12'}
    cpu: [x64]
    os: [darwin]
    requiresBuild: true
    optional: true

  /esbuild-darwin-64/0.14.27:
    resolution: {integrity: sha512-czw/kXl/1ZdenPWfw9jDc5iuIYxqUxgQ/Q+hRd4/3udyGGVI31r29LCViN2bAJgGvQkqyLGVcG03PJPEXQ5i2g==}
    engines: {node: '>=12'}
    cpu: [x64]
    os: [darwin]
    requiresBuild: true
    dev: false
    optional: true

  /esbuild-darwin-arm64/0.14.25:
    resolution: {integrity: sha512-oTcDgdm0MDVEmw2DWu8BV68pYuImpFgvWREPErBZmNA4MYKGuBRaCiJqq6jZmBR1x+3y1DWCjez+5uLtuAm6mw==}
    engines: {node: '>=12'}
    cpu: [arm64]
    os: [darwin]
    requiresBuild: true
    optional: true

  /esbuild-darwin-arm64/0.14.27:
    resolution: {integrity: sha512-BEsv2U2U4o672oV8+xpXNxN9bgqRCtddQC6WBh4YhXKDcSZcdNh7+6nS+DM2vu7qWIWNA4JbRG24LUUYXysimQ==}
    engines: {node: '>=12'}
    cpu: [arm64]
    os: [darwin]
    requiresBuild: true
    dev: false
    optional: true

  /esbuild-freebsd-64/0.14.25:
    resolution: {integrity: sha512-ueAqbnMZ8arnuLH8tHwTCQYeptnHOUV7vA6px6j4zjjQwDx7TdP7kACPf3TLZLdJQ3CAD1XCvQ2sPhX+8tacvQ==}
    engines: {node: '>=12'}
    cpu: [x64]
    os: [freebsd]
    requiresBuild: true
    optional: true

  /esbuild-freebsd-64/0.14.27:
    resolution: {integrity: sha512-7FeiFPGBo+ga+kOkDxtPmdPZdayrSzsV9pmfHxcyLKxu+3oTcajeZlOO1y9HW+t5aFZPiv7czOHM4KNd0tNwCA==}
    engines: {node: '>=12'}
    cpu: [x64]
    os: [freebsd]
    requiresBuild: true
    dev: false
    optional: true

  /esbuild-freebsd-arm64/0.14.25:
    resolution: {integrity: sha512-+ZVWud2HKh+Ob6k/qiJWjBtUg4KmJGGmbvEXXW1SNKS7hW7HU+Zq2ZCcE1akFxOPkVB+EhOty/sSek30tkCYug==}
    engines: {node: '>=12'}
    cpu: [arm64]
    os: [freebsd]
    requiresBuild: true
    optional: true

  /esbuild-freebsd-arm64/0.14.27:
    resolution: {integrity: sha512-8CK3++foRZJluOWXpllG5zwAVlxtv36NpHfsbWS7TYlD8S+QruXltKlXToc/5ZNzBK++l6rvRKELu/puCLc7jA==}
    engines: {node: '>=12'}
    cpu: [arm64]
    os: [freebsd]
    requiresBuild: true
    dev: false
    optional: true

  /esbuild-linux-32/0.14.25:
    resolution: {integrity: sha512-3OP/lwV3kCzEz45tobH9nj+uE4ubhGsfx+tn0L26WAGtUbmmcRpqy7XRG/qK7h1mClZ+eguIANcQntYMdYklfw==}
    engines: {node: '>=12'}
    cpu: [ia32]
    os: [linux]
    requiresBuild: true
    optional: true

  /esbuild-linux-32/0.14.27:
    resolution: {integrity: sha512-qhNYIcT+EsYSBClZ5QhLzFzV5iVsP1YsITqblSaztr3+ZJUI+GoK8aXHyzKd7/CKKuK93cxEMJPpfi1dfsOfdw==}
    engines: {node: '>=12'}
    cpu: [ia32]
    os: [linux]
    requiresBuild: true
    dev: false
    optional: true

  /esbuild-linux-64/0.14.25:
    resolution: {integrity: sha512-+aKHdHZmX9qwVlQmu5xYXh7GsBFf4TWrePgeJTalhXHOG7NNuUwoHmketGiZEoNsWyyqwH9rE5BC+iwcLY30Ug==}
    engines: {node: '>=12'}
    cpu: [x64]
    os: [linux]
    requiresBuild: true
    optional: true

  /esbuild-linux-64/0.14.27:
    resolution: {integrity: sha512-ESjck9+EsHoTaKWlFKJpPZRN26uiav5gkI16RuI8WBxUdLrrAlYuYSndxxKgEn1csd968BX/8yQZATYf/9+/qg==}
    engines: {node: '>=12'}
    cpu: [x64]
    os: [linux]
    requiresBuild: true
    dev: false
    optional: true

  /esbuild-linux-arm/0.14.25:
    resolution: {integrity: sha512-aTLcE2VBoLydL943REcAcgnDi3bHtmULSXWLbjtBdtykRatJVSxKMjK9YlBXUZC4/YcNQfH7AxwVeQr9fNxPhw==}
    engines: {node: '>=12'}
    cpu: [arm]
    os: [linux]
    requiresBuild: true
    optional: true

  /esbuild-linux-arm/0.14.27:
    resolution: {integrity: sha512-JnnmgUBdqLQO9hoNZQqNHFWlNpSX82vzB3rYuCJMhtkuaWQEmQz6Lec1UIxJdC38ifEghNTBsF9bbe8dFilnCw==}
    engines: {node: '>=12'}
    cpu: [arm]
    os: [linux]
    requiresBuild: true
    dev: false
    optional: true

  /esbuild-linux-arm64/0.14.25:
    resolution: {integrity: sha512-UxfenPx/wSZx55gScCImPtXekvZQLI2GW3qe5dtlmU7luiqhp5GWPzGeQEbD3yN3xg/pHc671m5bma5Ns7lBHw==}
    engines: {node: '>=12'}
    cpu: [arm64]
    os: [linux]
    requiresBuild: true
    optional: true

  /esbuild-linux-arm64/0.14.27:
    resolution: {integrity: sha512-no6Mi17eV2tHlJnqBHRLekpZ2/VYx+NfGxKcBE/2xOMYwctsanCaXxw4zapvNrGE9X38vefVXLz6YCF8b1EHiQ==}
    engines: {node: '>=12'}
    cpu: [arm64]
    os: [linux]
    requiresBuild: true
    dev: false
    optional: true

  /esbuild-linux-mips64le/0.14.25:
    resolution: {integrity: sha512-wLWYyqVfYx9Ur6eU5RT92yJVsaBGi5RdkoWqRHOqcJ38Kn60QMlcghsKeWfe9jcYut8LangYZ98xO1LxIoSXrQ==}
    engines: {node: '>=12'}
    cpu: [mips64el]
    os: [linux]
    requiresBuild: true
    optional: true

  /esbuild-linux-mips64le/0.14.27:
    resolution: {integrity: sha512-NolWP2uOvIJpbwpsDbwfeExZOY1bZNlWE/kVfkzLMsSgqeVcl5YMen/cedRe9mKnpfLli+i0uSp7N+fkKNU27A==}
    engines: {node: '>=12'}
    cpu: [mips64el]
    os: [linux]
    requiresBuild: true
    dev: false
    optional: true

  /esbuild-linux-ppc64le/0.14.25:
    resolution: {integrity: sha512-0dR6Csl6Zas3g4p9ULckEl8Mo8IInJh33VCJ3eaV1hj9+MHGdmDOakYMN8MZP9/5nl+NU/0ygpd14cWgy8uqRw==}
    engines: {node: '>=12'}
    cpu: [ppc64]
    os: [linux]
    requiresBuild: true
    optional: true

  /esbuild-linux-ppc64le/0.14.27:
    resolution: {integrity: sha512-/7dTjDvXMdRKmsSxKXeWyonuGgblnYDn0MI1xDC7J1VQXny8k1qgNp6VmrlsawwnsymSUUiThhkJsI+rx0taNA==}
    engines: {node: '>=12'}
    cpu: [ppc64]
    os: [linux]
    requiresBuild: true
    dev: false
    optional: true

  /esbuild-linux-riscv64/0.14.25:
    resolution: {integrity: sha512-J4d20HDmTrgvhR0bdkDhvvJGaikH3LzXQnNaseo8rcw9Yqby9A90gKUmWpfwqLVNRILvNnAmKLfBjCKU9ajg8w==}
    engines: {node: '>=12'}
    cpu: [riscv64]
    os: [linux]
    requiresBuild: true
    optional: true

  /esbuild-linux-riscv64/0.14.27:
    resolution: {integrity: sha512-D+aFiUzOJG13RhrSmZgrcFaF4UUHpqj7XSKrIiCXIj1dkIkFqdrmqMSOtSs78dOtObWiOrFCDDzB24UyeEiNGg==}
    engines: {node: '>=12'}
    cpu: [riscv64]
    os: [linux]
    requiresBuild: true
    dev: false
    optional: true

  /esbuild-linux-s390x/0.14.25:
    resolution: {integrity: sha512-YI2d5V6nTE73ZnhEKQD7MtsPs1EtUZJ3obS21oxQxGbbRw1G+PtJKjNyur+3t6nzHP9oTg6GHQ3S3hOLLmbDIQ==}
    engines: {node: '>=12'}
    cpu: [s390x]
    os: [linux]
    requiresBuild: true
    optional: true

  /esbuild-linux-s390x/0.14.27:
    resolution: {integrity: sha512-CD/D4tj0U4UQjELkdNlZhQ8nDHU5rBn6NGp47Hiz0Y7/akAY5i0oGadhEIg0WCY/HYVXFb3CsSPPwaKcTOW3bg==}
    engines: {node: '>=12'}
    cpu: [s390x]
    os: [linux]
    requiresBuild: true
    dev: false
    optional: true

  /esbuild-netbsd-64/0.14.25:
    resolution: {integrity: sha512-TKIVgNWLUOkr+Exrye70XTEE1lJjdQXdM4tAXRzfHE9iBA7LXWcNtVIuSnphTqpanPzTDFarF0yqq4kpbC6miA==}
    engines: {node: '>=12'}
    cpu: [x64]
    os: [netbsd]
    requiresBuild: true
    optional: true

  /esbuild-netbsd-64/0.14.27:
    resolution: {integrity: sha512-h3mAld69SrO1VoaMpYl3a5FNdGRE/Nqc+E8VtHOag4tyBwhCQXxtvDDOAKOUQexBGca0IuR6UayQ4ntSX5ij1Q==}
    engines: {node: '>=12'}
    cpu: [x64]
    os: [netbsd]
    requiresBuild: true
    dev: false
    optional: true

  /esbuild-openbsd-64/0.14.25:
    resolution: {integrity: sha512-QgFJ37A15D7NIXBTYEqz29+uw3nNBOIyog+3kFidANn6kjw0GHZ0lEYQn+cwjyzu94WobR+fes7cTl/ZYlHb1A==}
    engines: {node: '>=12'}
    cpu: [x64]
    os: [openbsd]
    requiresBuild: true
    optional: true

  /esbuild-openbsd-64/0.14.27:
    resolution: {integrity: sha512-xwSje6qIZaDHXWoPpIgvL+7fC6WeubHHv18tusLYMwL+Z6bEa4Pbfs5IWDtQdHkArtfxEkIZz77944z8MgDxGw==}
    engines: {node: '>=12'}
    cpu: [x64]
    os: [openbsd]
    requiresBuild: true
    dev: false
    optional: true

  /esbuild-sunos-64/0.14.25:
    resolution: {integrity: sha512-rmWfjUItYIVlqr5EnTH1+GCxXiBOC42WBZ3w++qh7n2cS9Xo0lO5pGSG2N+huOU2fX5L+6YUuJ78/vOYvefeFw==}
    engines: {node: '>=12'}
    cpu: [x64]
    os: [sunos]
    requiresBuild: true
    optional: true

  /esbuild-sunos-64/0.14.27:
    resolution: {integrity: sha512-/nBVpWIDjYiyMhuqIqbXXsxBc58cBVH9uztAOIfWShStxq9BNBik92oPQPJ57nzWXRNKQUEFWr4Q98utDWz7jg==}
    engines: {node: '>=12'}
    cpu: [x64]
    os: [sunos]
    requiresBuild: true
    dev: false
    optional: true

  /esbuild-windows-32/0.14.25:
    resolution: {integrity: sha512-HGAxVUofl3iUIz9W10Y9XKtD0bNsK9fBXv1D55N/ljNvkrAYcGB8YCm0v7DjlwtyS6ws3dkdQyXadbxkbzaKOA==}
    engines: {node: '>=12'}
    cpu: [ia32]
    os: [win32]
    requiresBuild: true
    optional: true

  /esbuild-windows-32/0.14.27:
    resolution: {integrity: sha512-Q9/zEjhZJ4trtWhFWIZvS/7RUzzi8rvkoaS9oiizkHTTKd8UxFwn/Mm2OywsAfYymgUYm8+y2b+BKTNEFxUekw==}
    engines: {node: '>=12'}
    cpu: [ia32]
    os: [win32]
    requiresBuild: true
    dev: false
    optional: true

  /esbuild-windows-64/0.14.25:
    resolution: {integrity: sha512-TirEohRkfWU9hXLgoDxzhMQD1g8I2mOqvdQF2RS9E/wbkORTAqJHyh7wqGRCQAwNzdNXdg3JAyhQ9/177AadWA==}
    engines: {node: '>=12'}
    cpu: [x64]
    os: [win32]
    requiresBuild: true
    optional: true

  /esbuild-windows-64/0.14.27:
    resolution: {integrity: sha512-b3y3vTSl5aEhWHK66ngtiS/c6byLf6y/ZBvODH1YkBM+MGtVL6jN38FdHUsZasCz9gFwYs/lJMVY9u7GL6wfYg==}
    engines: {node: '>=12'}
    cpu: [x64]
    os: [win32]
    requiresBuild: true
    dev: false
    optional: true

  /esbuild-windows-arm64/0.14.25:
    resolution: {integrity: sha512-4ype9ERiI45rSh+R8qUoBtaj6kJvUOI7oVLhKqPEpcF4Pa5PpT3hm/mXAyotJHREkHpM87PAJcA442mLnbtlNA==}
    engines: {node: '>=12'}
    cpu: [arm64]
    os: [win32]
    requiresBuild: true
    optional: true

  /esbuild-windows-arm64/0.14.27:
    resolution: {integrity: sha512-I/reTxr6TFMcR5qbIkwRGvldMIaiBu2+MP0LlD7sOlNXrfqIl9uNjsuxFPGEG4IRomjfQ5q8WT+xlF/ySVkqKg==}
    engines: {node: '>=12'}
    cpu: [arm64]
    os: [win32]
    requiresBuild: true
    dev: false
    optional: true

  /esbuild/0.14.25:
    resolution: {integrity: sha512-4JHEIOMNFvK09ziiL+iVmldIhLbn49V4NAVo888tcGFKedEZY/Y8YapfStJ6zSE23tzYPKxqKwQBnQoIO0BI/Q==}
    engines: {node: '>=12'}
    hasBin: true
    requiresBuild: true
    optionalDependencies:
      esbuild-android-64: 0.14.25
      esbuild-android-arm64: 0.14.25
      esbuild-darwin-64: 0.14.25
      esbuild-darwin-arm64: 0.14.25
      esbuild-freebsd-64: 0.14.25
      esbuild-freebsd-arm64: 0.14.25
      esbuild-linux-32: 0.14.25
      esbuild-linux-64: 0.14.25
      esbuild-linux-arm: 0.14.25
      esbuild-linux-arm64: 0.14.25
      esbuild-linux-mips64le: 0.14.25
      esbuild-linux-ppc64le: 0.14.25
      esbuild-linux-riscv64: 0.14.25
      esbuild-linux-s390x: 0.14.25
      esbuild-netbsd-64: 0.14.25
      esbuild-openbsd-64: 0.14.25
      esbuild-sunos-64: 0.14.25
      esbuild-windows-32: 0.14.25
      esbuild-windows-64: 0.14.25
      esbuild-windows-arm64: 0.14.25

  /esbuild/0.14.27:
    resolution: {integrity: sha512-MZQt5SywZS3hA9fXnMhR22dv0oPGh6QtjJRIYbgL1AeqAoQZE+Qn5ppGYQAoHv/vq827flj4tIJ79Mrdiwk46Q==}
    engines: {node: '>=12'}
    hasBin: true
    requiresBuild: true
    optionalDependencies:
      esbuild-android-64: 0.14.27
      esbuild-android-arm64: 0.14.27
      esbuild-darwin-64: 0.14.27
      esbuild-darwin-arm64: 0.14.27
      esbuild-freebsd-64: 0.14.27
      esbuild-freebsd-arm64: 0.14.27
      esbuild-linux-32: 0.14.27
      esbuild-linux-64: 0.14.27
      esbuild-linux-arm: 0.14.27
      esbuild-linux-arm64: 0.14.27
      esbuild-linux-mips64le: 0.14.27
      esbuild-linux-ppc64le: 0.14.27
      esbuild-linux-riscv64: 0.14.27
      esbuild-linux-s390x: 0.14.27
      esbuild-netbsd-64: 0.14.27
      esbuild-openbsd-64: 0.14.27
      esbuild-sunos-64: 0.14.27
      esbuild-windows-32: 0.14.27
      esbuild-windows-64: 0.14.27
      esbuild-windows-arm64: 0.14.27
    dev: false

  /escalade/3.1.1:
    resolution: {integrity: sha512-k0er2gUkLf8O0zKJiAhmkTnJlTvINGv7ygDNPbeIsX/TJjGJZHuh9B2UxbsaEkmlEo9MfhrSzmhIlhRlI2GXnw==}
    engines: {node: '>=6'}

  /escape-string-regexp/1.0.5:
    resolution: {integrity: sha1-G2HAViGQqN/2rjuyzwIAyhMLhtQ=}
    engines: {node: '>=0.8.0'}

  /escape-string-regexp/4.0.0:
    resolution: {integrity: sha512-TtpcNJ3XAzx3Gq8sWRzJaVajRs0uVxA2YAkdb1jm2YkPz4G6egUFAyA3n5vtEIZefPk5Wa4UXbKuS5fKkJWdgA==}
    engines: {node: '>=10'}
    dev: true

  /escape-string-regexp/5.0.0:
    resolution: {integrity: sha512-/veY75JbMK4j1yjvuUxuVsiS/hr/4iHs9FTT6cgTexxdE0Ly/glccBAkloH/DofkjRbZU3bnoj38mOmhkZ0lHw==}
    engines: {node: '>=12'}
    dev: false

  /escodegen/1.14.3:
    resolution: {integrity: sha512-qFcX0XJkdg+PB3xjZZG/wKSuT1PnQWx57+TVSjIMmILd2yC/6ByYElPwJnslDsuWuSAp4AwJGumarAAmJch5Kw==}
    engines: {node: '>=4.0'}
    hasBin: true
    dependencies:
      esprima: 4.0.1
      estraverse: 4.3.0
      esutils: 2.0.3
      optionator: 0.8.3
    optionalDependencies:
      source-map: 0.6.1
    dev: true

  /eslint-config-prettier/8.5.0_eslint@8.11.0:
    resolution: {integrity: sha512-obmWKLUNCnhtQRKc+tmnYuQl0pFU1ibYJQ5BGhTVB08bHe9wC8qUeG7c08dj9XX+AuPj1YSGSQIHl1pnDHZR0Q==}
    hasBin: true
    peerDependencies:
      eslint: '>=7.0.0'
    dependencies:
      eslint: 8.11.0
    dev: true

  /eslint-plugin-prettier/4.0.0_68edcf5670f37721baf5d2cac6124e4d:
    resolution: {integrity: sha512-98MqmCJ7vJodoQK359bqQWaxOE0CS8paAz/GgjaZLyex4TTk3g9HugoO89EqWCrFiOqn9EVvcoo7gZzONCWVwQ==}
    engines: {node: '>=6.0.0'}
    peerDependencies:
      eslint: '>=7.28.0'
      eslint-config-prettier: '*'
      prettier: '>=2.0.0'
    peerDependenciesMeta:
      eslint-config-prettier:
        optional: true
    dependencies:
      eslint: 8.11.0
      eslint-config-prettier: 8.5.0_eslint@8.11.0
      prettier: 2.6.0
      prettier-linter-helpers: 1.0.0
    dev: true

  /eslint-scope/5.1.1:
    resolution: {integrity: sha512-2NxwbF/hZ0KpepYN0cNbo+FN6XoK7GaHlQhgx/hIZl6Va0bF45RQOOwhLIy8lQDbuCiadSLCBnH2CFYquit5bw==}
    engines: {node: '>=8.0.0'}
    dependencies:
      esrecurse: 4.3.0
      estraverse: 4.3.0
    dev: true

  /eslint-scope/7.1.1:
    resolution: {integrity: sha512-QKQM/UXpIiHcLqJ5AOyIW7XZmzjkzQXYE54n1++wb0u9V/abW3l9uQnxX8Z5Xd18xyKIMTUAyQ0k1e8pz6LUrw==}
    engines: {node: ^12.22.0 || ^14.17.0 || >=16.0.0}
    dependencies:
      esrecurse: 4.3.0
      estraverse: 5.3.0
    dev: true

  /eslint-utils/3.0.0_eslint@8.11.0:
    resolution: {integrity: sha512-uuQC43IGctw68pJA1RgbQS8/NP7rch6Cwd4j3ZBtgo4/8Flj4eGE7ZYSZRN3iq5pVUv6GPdW5Z1RFleo84uLDA==}
    engines: {node: ^10.0.0 || ^12.0.0 || >= 14.0.0}
    peerDependencies:
      eslint: '>=5'
    dependencies:
      eslint: 8.11.0
      eslint-visitor-keys: 2.1.0
    dev: true

  /eslint-visitor-keys/2.1.0:
    resolution: {integrity: sha512-0rSmRBzXgDzIsD6mGdJgevzgezI534Cer5L/vyMX0kHzT/jiB43jRhd9YUlMGYLQy2zprNmoT8qasCGtY+QaKw==}
    engines: {node: '>=10'}
    dev: true

  /eslint-visitor-keys/3.3.0:
    resolution: {integrity: sha512-mQ+suqKJVyeuwGYHAdjMFqjCyfl8+Ldnxuyp3ldiMBFKkvytrXUZWaiPCEav8qDHKty44bD+qV1IP4T+w+xXRA==}
    engines: {node: ^12.22.0 || ^14.17.0 || >=16.0.0}
    dev: true

  /eslint/8.11.0:
    resolution: {integrity: sha512-/KRpd9mIRg2raGxHRGwW9ZywYNAClZrHjdueHcrVDuO3a6bj83eoTirCCk0M0yPwOjWYKHwRVRid+xK4F/GHgA==}
    engines: {node: ^12.22.0 || ^14.17.0 || >=16.0.0}
    hasBin: true
    dependencies:
      '@eslint/eslintrc': 1.2.1
      '@humanwhocodes/config-array': 0.9.5
      ajv: 6.12.6
      chalk: 4.1.2
      cross-spawn: 7.0.3
      debug: 4.3.4
      doctrine: 3.0.0
      escape-string-regexp: 4.0.0
      eslint-scope: 7.1.1
      eslint-utils: 3.0.0_eslint@8.11.0
      eslint-visitor-keys: 3.3.0
      espree: 9.3.1
      esquery: 1.4.0
      esutils: 2.0.3
      fast-deep-equal: 3.1.3
      file-entry-cache: 6.0.1
      functional-red-black-tree: 1.0.1
      glob-parent: 6.0.2
      globals: 13.13.0
      ignore: 5.2.0
      import-fresh: 3.3.0
      imurmurhash: 0.1.4
      is-glob: 4.0.3
      js-yaml: 4.1.0
      json-stable-stringify-without-jsonify: 1.0.1
      levn: 0.4.1
      lodash.merge: 4.6.2
      minimatch: 3.1.2
      natural-compare: 1.4.0
      optionator: 0.9.1
      regexpp: 3.2.0
      strip-ansi: 6.0.1
      strip-json-comments: 3.1.1
      text-table: 0.2.0
      v8-compile-cache: 2.3.0
    transitivePeerDependencies:
      - supports-color
    dev: true

  /espree/9.3.1:
    resolution: {integrity: sha512-bvdyLmJMfwkV3NCRl5ZhJf22zBFo1y8bYh3VYb+bfzqNB4Je68P2sSuXyuFquzWLebHpNd2/d5uv7yoP9ISnGQ==}
    engines: {node: ^12.22.0 || ^14.17.0 || >=16.0.0}
    dependencies:
      acorn: 8.7.0
      acorn-jsx: 5.3.2_acorn@8.7.0
      eslint-visitor-keys: 3.3.0
    dev: true

  /esprima/4.0.1:
    resolution: {integrity: sha512-eGuFFw7Upda+g4p+QHvnW0RyTX/SVeJBDM/gCtMARO0cLuT2HcEKnTPvhjV6aGeqrCB/sbNop0Kszm0jsaWU4A==}
    engines: {node: '>=4'}
    hasBin: true

  /esquery/1.4.0:
    resolution: {integrity: sha512-cCDispWt5vHHtwMY2YrAQ4ibFkAL8RbH5YGBnZBc90MolvvfkkQcJro/aZiAQUlQ3qgrYS6D6v8Gc5G5CQsc9w==}
    engines: {node: '>=0.10'}
    dependencies:
      estraverse: 5.3.0
    dev: true

  /esrecurse/4.3.0:
    resolution: {integrity: sha512-KmfKL3b6G+RXvP8N1vr3Tq1kL/oCFgn2NYXEtqP8/L3pKapUA4G8cFVaoF3SU323CD4XypR/ffioHmkti6/Tag==}
    engines: {node: '>=4.0'}
    dependencies:
      estraverse: 5.3.0
    dev: true

  /estraverse/4.3.0:
    resolution: {integrity: sha512-39nnKffWz8xN1BU/2c79n9nB9HDzo0niYUqx6xyqUnyoAnQyyWpOTdZEeiCch8BBu515t4wp9ZmgVfVhn9EBpw==}
    engines: {node: '>=4.0'}
    dev: true

  /estraverse/5.3.0:
    resolution: {integrity: sha512-MMdARuVEQziNTeJD8DgMqmhwR11BRQ/cBP+pLtYdSTnf3MIO8fFeiINEbX36ZdNlfU/7A9f3gUw49B3oQsvwBA==}
    engines: {node: '>=4.0'}
    dev: true

  /estree-util-is-identifier-name/2.0.0:
    resolution: {integrity: sha512-aXXZFVMnBBDRP81vS4YtAYJ0hUkgEsXea7lNKWCOeaAquGb1Jm2rcONPB5fpzwgbNxulTvrWuKnp9UElUGAKeQ==}
    dev: false

  /estree-util-visit/1.1.0:
    resolution: {integrity: sha512-3lXJ4Us9j8TUif9cWcQy81t9p5OLasnDuuhrFiqb+XstmKC1d1LmrQWYsY49/9URcfHE64mPypDBaNK9NwWDPQ==}
    dependencies:
      '@types/estree-jsx': 0.0.1
      '@types/unist': 2.0.6
    dev: false

  /estree-walker/1.0.1:
    resolution: {integrity: sha512-1fMXF3YP4pZZVozF8j/ZLfvnR8NSIljt56UhbZ5PeeDmmGHpgpdwQt7ITlGvYaQukCvuBRMLEiKiYC+oeIg4cg==}
    dev: true

  /estree-walker/2.0.2:
    resolution: {integrity: sha512-Rfkk/Mp/DL7JVje3u18FxFujQlTNR2q6QfMSMB7AvCBx91NGj/ba3kCfza0f6dVDbw7YlRf/nDrn7pQrCCyQ/w==}

  /estree-walker/3.0.1:
    resolution: {integrity: sha512-woY0RUD87WzMBUiZLx8NsYr23N5BKsOMZHhu2hoNRVh6NXGfoiT1KOL8G3UHlJAnEDGmfa5ubNA/AacfG+Kb0g==}
    dev: false

  /esutils/2.0.3:
    resolution: {integrity: sha512-kVscqXk4OCp68SZ0dkgEKVi6/8ij300KBWTJq32P/dYeWTSwK41WyTxalN1eRmA5Z9UU/LX9D7FWSmV9SAYx6g==}
    engines: {node: '>=0.10.0'}
    dev: true

  /event-target-shim/5.0.1:
    resolution: {integrity: sha512-i/2XbnSz/uxRCU6+NdVJgKWDTM427+MqYbkQzD321DuCQJUqOuJKIA0IM2+W2xtYHdKOmZ4dR6fExsd4SXL+WQ==}
    engines: {node: '>=6'}
    dev: true

  /event-target-shim/6.0.2:
    resolution: {integrity: sha512-8q3LsZjRezbFZ2PN+uP+Q7pnHUMmAOziU2vA2OwoFaKIXxlxl38IylhSSgUorWu/rf4er67w0ikBqjBFk/pomA==}
    engines: {node: '>=10.13.0'}
    dev: true

  /execa/5.1.1:
    resolution: {integrity: sha512-8uSpZZocAZRBAPIEINJj3Lo9HyGitllczc27Eh5YYojjMFMn8yHMDMaUHE2Jqfq05D/wucwI4JGURyXt1vchyg==}
    engines: {node: '>=10'}
    dependencies:
      cross-spawn: 7.0.3
      get-stream: 6.0.1
      human-signals: 2.1.0
      is-stream: 2.0.1
      merge-stream: 2.0.0
      npm-run-path: 4.0.1
      onetime: 5.1.2
      signal-exit: 3.0.7
      strip-final-newline: 2.0.0
    dev: true

  /execa/6.1.0:
    resolution: {integrity: sha512-QVWlX2e50heYJcCPG0iWtf8r0xjEYfz/OYLGDYH+IyjWezzPNxz63qNFOu0l4YftGWuizFVZHHs8PrLU5p2IDA==}
    engines: {node: ^12.20.0 || ^14.13.1 || >=16.0.0}
    dependencies:
      cross-spawn: 7.0.3
      get-stream: 6.0.1
      human-signals: 3.0.1
      is-stream: 3.0.0
      merge-stream: 2.0.0
      npm-run-path: 5.1.0
      onetime: 6.0.0
      signal-exit: 3.0.7
      strip-final-newline: 3.0.0
    dev: true

  /expand-template/2.0.3:
    resolution: {integrity: sha512-XYfuKMvj4O35f/pOXLObndIRvyQ+/+6AhODh+OKWj9S9498pHHn/IMszH+gt0fBCRWMNfk1ZSp5x3AifmnI2vg==}
    engines: {node: '>=6'}
    dev: true

  /extend-shallow/2.0.1:
    resolution: {integrity: sha1-Ua99YUrZqfYQ6huvu5idaxxWiQ8=}
    engines: {node: '>=0.10.0'}
    dependencies:
      is-extendable: 0.1.1
    dev: false

  /extend/3.0.2:
    resolution: {integrity: sha512-fjquC59cD7CyW6urNXK0FBufkZcoiGG80wTuPujX590cB5Ttln20E2UB4S/WARVqhXffZl2LNgS+gQdPIIim/g==}

  /extendable-error/0.1.7:
    resolution: {integrity: sha512-UOiS2in6/Q0FK0R0q6UY9vYpQ21mr/Qn1KOnte7vsACuNJf514WvCCUHSRCPcgjPT2bAhNIJdlE6bVap1GKmeg==}
    dev: true

  /external-editor/3.1.0:
    resolution: {integrity: sha512-hMQ4CX1p1izmuLYyZqLMO/qGNw10wSv9QDCPfzXfyFrOaCSSoRfqE1Kf1s5an66J5JZC62NewG+mK49jOCtQew==}
    engines: {node: '>=4'}
    dependencies:
      chardet: 0.7.0
      iconv-lite: 0.4.24
      tmp: 0.0.33
    dev: true

  /fast-deep-equal/3.1.3:
    resolution: {integrity: sha512-f3qQ9oQy9j2AhBe/H9VC91wLmKBCCU/gDOnKNAYG5hswO7BLKj09Hc5HYNz9cGI++xlpDCIgDaitVs03ATR84Q==}
    dev: true

  /fast-diff/1.2.0:
    resolution: {integrity: sha512-xJuoT5+L99XlZ8twedaRf6Ax2TgQVxvgZOYoPKqZufmJib0tL2tegPBOZb1pVNgIhlqDlA0eO0c3wBvQcmzx4w==}
    dev: true

  /fast-glob/3.2.11:
    resolution: {integrity: sha512-xrO3+1bxSo3ZVHAnqzyuewYT6aMFHRAd4Kcs92MAonjwQZLsK9d0SF1IyQ3k5PoirxTW0Oe/RqFgMQ6TcNE5Ew==}
    engines: {node: '>=8.6.0'}
    dependencies:
      '@nodelib/fs.stat': 2.0.5
      '@nodelib/fs.walk': 1.2.8
      glob-parent: 5.1.2
      merge2: 1.4.1
      micromatch: 4.0.4

  /fast-json-stable-stringify/2.1.0:
    resolution: {integrity: sha512-lhd/wF+Lk98HZoTCtlVraHtfh5XYijIjalXck7saUtuanSDyLMxnHhSXEDJqHxD7msR8D0uCmqlkwjCV8xvwHw==}
    dev: true

  /fast-levenshtein/2.0.6:
    resolution: {integrity: sha1-PYpcZog6FqMMqGQ+hR8Zuqd5eRc=}
    dev: true

  /fast-xml-parser/4.0.7:
    resolution: {integrity: sha512-dMtibyus3kC7nbxj1CpVtysLzO13UOAZEFAb5vpQg3T4O6qvetmSePpXKFx5KPNCHKoGwjtgjfF5DOyn7s1ylQ==}
    hasBin: true
    dependencies:
      strnum: 1.0.5
    dev: false

  /fastq/1.13.0:
    resolution: {integrity: sha512-YpkpUnK8od0o1hmeSc7UUs/eB/vIPWJYjKck2QKIzAf71Vm1AAQ3EbuZB3g2JIy+pg+ERD0vqI79KyZiB2e2Nw==}
    dependencies:
      reusify: 1.0.4

  /fetch-blob/3.1.5:
    resolution: {integrity: sha512-N64ZpKqoLejlrwkIAnb9iLSA3Vx/kjgzpcDhygcqJ2KKjky8nCgUQ+dzXtbrLaWZGZNmNfQTsiQ0weZ1svglHg==}
    engines: {node: ^12.20 || >= 14.13}
    dependencies:
      node-domexception: 1.0.0
      web-streams-polyfill: 3.2.0

  /file-entry-cache/6.0.1:
    resolution: {integrity: sha512-7Gps/XWymbLk2QLYK4NzpMOrYjMhdIxXuIvy2QBsLE6ljuodKvdkWs/cpyJJ3CVIVpH0Oi1Hvg1ovbMzLdFBBg==}
    engines: {node: ^10.12.0 || >=12.0.0}
    dependencies:
      flat-cache: 3.0.4
    dev: true

  /file-uri-to-path/2.0.0:
    resolution: {integrity: sha512-hjPFI8oE/2iQPVe4gbrJ73Pp+Xfub2+WI2LlXDbsaJBwT5wuMh35WNWVYYTpnz895shtwfyutMFLFywpQAFdLg==}
    engines: {node: '>= 6'}
    dev: true

  /filelist/1.0.2:
    resolution: {integrity: sha512-z7O0IS8Plc39rTCq6i6iHxk43duYOn8uFJiWSewIq0Bww1RNybVHSCjahmcC87ZqAm4OTvFzlzeGu3XAzG1ctQ==}
    dependencies:
      minimatch: 3.1.2
    dev: true

  /fill-range/7.0.1:
    resolution: {integrity: sha512-qOo9F+dMUmC2Lcb4BbVvnKJxTPjCm+RRpe4gDuGrzkL7mEVl/djYSu2OdQ2Pa302N4oqkSg9ir6jaLWJ2USVpQ==}
    engines: {node: '>=8'}
    dependencies:
      to-regex-range: 5.0.1

  /find-up/4.1.0:
    resolution: {integrity: sha512-PpOwAdQ/YlXQ2vj8a3h8IipDuYRi3wceVQQGYWxNINccq40Anw7BlsEXCMbt1Zt+OLA6Fq9suIpIWD0OsnISlw==}
    engines: {node: '>=8'}
    dependencies:
      locate-path: 5.0.0
      path-exists: 4.0.0
    dev: true

  /find-up/5.0.0:
    resolution: {integrity: sha512-78/PXT1wlLLDgTzDs7sjq9hzz0vXD+zn+7wypEe4fXQxCmdmqfGsEPQxmiCSQI3ajFV91bVSsvNtrJRiW6nGng==}
    engines: {node: '>=10'}
    dependencies:
      locate-path: 6.0.0
      path-exists: 4.0.0
    dev: true

  /find-yarn-workspace-root2/1.2.16:
    resolution: {integrity: sha512-hr6hb1w8ePMpPVUK39S4RlwJzi+xPLuVuG8XlwXU3KD5Yn3qgBWVfy3AzNlDhWvE1EORCE65/Qm26rFQt3VLVA==}
    dependencies:
      micromatch: 4.0.4
      pkg-dir: 4.2.0
    dev: true

  /flat-cache/3.0.4:
    resolution: {integrity: sha512-dm9s5Pw7Jc0GvMYbshN6zchCA9RgQlzzEZX3vylR9IqFfS8XciblUXOKfW6SiuJ0e13eDYZoZV5wdrev7P3Nwg==}
    engines: {node: ^10.12.0 || >=12.0.0}
    dependencies:
      flatted: 3.2.5
      rimraf: 3.0.2
    dev: true

  /flat/5.0.2:
    resolution: {integrity: sha512-b6suED+5/3rTpUBdG1gupIl8MPFCAMA0QXwmljLhvCUKcUvdE4gWky9zpuGCcXHOsz4J9wPGNWq6OKpmIzz3hQ==}
    hasBin: true
    dev: true

  /flatted/3.2.5:
    resolution: {integrity: sha512-WIWGi2L3DyTUvUrwRKgGi9TwxQMUEqPOPQBVi71R96jZXJdFskXEmf54BoZaS1kknGODoIGASGEzBUYdyMCBJg==}
    dev: true

  /foreach/2.0.5:
    resolution: {integrity: sha1-C+4AUBiusmDQo6865ljdATbsG5k=}
    dev: false

  /formdata-polyfill/4.0.10:
    resolution: {integrity: sha512-buewHzMvYL29jdeQTVILecSaZKnt/RJWjoZCF5OW60Z67/GmSLBkOFM7qh1PI3zFNtJbaZL5eQu1vLfazOwj4g==}
    engines: {node: '>=12.20.0'}
    dependencies:
      fetch-blob: 3.1.5

  /fraction.js/4.2.0:
    resolution: {integrity: sha512-MhLuK+2gUcnZe8ZHlaaINnQLl0xRIGRfcGk2yl8xoQAfHrSsL3rYu6FCmBdkdbhc9EPlwyGHewaRsvwRMJtAlA==}

  /fs-constants/1.0.0:
    resolution: {integrity: sha512-y6OAwoSIf7FyjMIv94u+b5rdheZEjzR63GTyZJm5qh4Bi+2YgwLCcI/fPFZkL5PSixOt6ZNKm+w+Hfp/Bciwow==}
    dev: true

  /fs-extra/7.0.1:
    resolution: {integrity: sha512-YJDaCJZEnBmcbw13fvdAM9AwNOJwOzrE4pqMqBq5nFiEqXUqHwlK4B+3pUw6JNvfSPtX05xFHtYy/1ni01eGCw==}
    engines: {node: '>=6 <7 || >=8'}
    dependencies:
      graceful-fs: 4.2.9
      jsonfile: 4.0.0
      universalify: 0.1.2
    dev: true

  /fs-extra/8.1.0:
    resolution: {integrity: sha512-yhlQgA6mnOJUKOsRUFsgJdQCvkKhcz8tlZG5HBQfReYZy46OwLcY+Zia0mtdHsOo9y/hP+CxMN0TU9QxoOtG4g==}
    engines: {node: '>=6 <7 || >=8'}
    dependencies:
      graceful-fs: 4.2.9
      jsonfile: 4.0.0
      universalify: 0.1.2
    dev: true

  /fs-extra/9.1.0:
    resolution: {integrity: sha512-hcg3ZmepS30/7BSFqRvoo3DOMQu7IjqxO5nCDt+zM9XWjb33Wg7ziNT+Qvqbuc3+gWpzO02JubVyk2G4Zvo1OQ==}
    engines: {node: '>=10'}
    dependencies:
      at-least-node: 1.0.0
      graceful-fs: 4.2.9
      jsonfile: 6.1.0
      universalify: 2.0.0
    dev: true

  /fs-minipass/2.1.0:
    resolution: {integrity: sha512-V/JgOLFCS+R6Vcq0slCuaeWEdNC3ouDlJMNIsacH2VtALiu9mV4LPrHc5cDl8k5aw6J8jwgWWpiTo5RYhmIzvg==}
    engines: {node: '>= 8'}
    dependencies:
      minipass: 3.1.6
    dev: false

  /fs.realpath/1.0.0:
    resolution: {integrity: sha1-FQStJSMVjKpA20onh8sBQRmU6k8=}

  /fsevents/2.3.2:
    resolution: {integrity: sha512-xiqMQR4xAeHTuB9uWm+fFRcIOgKBMiOBP+eXiyT7jsgVCq1bkVygt00oASowB7EdtpOHaaPgKt812P9ab+DDKA==}
    engines: {node: ^8.16.0 || ^10.6.0 || >=11.0.0}
    os: [darwin]
    requiresBuild: true
    optional: true

  /ftp/0.3.10:
    resolution: {integrity: sha1-kZfYYa2BQvPmPVqDv+TFn3MwiF0=}
    engines: {node: '>=0.8.0'}
    dependencies:
      readable-stream: 1.1.14
      xregexp: 2.0.0
    dev: true

  /function-bind/1.1.1:
    resolution: {integrity: sha512-yIovAzMX49sF8Yl58fSCWJ5svSLuaibPxXQJFLmBObTuCr0Mf1KiPopGM9NiFjiYBCbfaa2Fh6breQ6ANVTI0A==}

  /functional-red-black-tree/1.0.1:
    resolution: {integrity: sha1-GwqzvVU7Kg1jmdKcDj6gslIHgyc=}
    dev: true

  /gauge/2.7.4:
    resolution: {integrity: sha1-LANAXHU4w51+s3sxcCLjJfsBi/c=}
    dependencies:
      aproba: 1.2.0
      console-control-strings: 1.1.0
      has-unicode: 2.0.1
      object-assign: 4.1.1
      signal-exit: 3.0.7
      string-width: 1.0.2
      strip-ansi: 3.0.1
      wide-align: 1.1.5
    dev: true

  /gensync/1.0.0-beta.2:
    resolution: {integrity: sha512-3hN7NaskYvMDLQY55gnW3NQ+mesEAepTqlg+VEbj7zzqEMBVNhzcGYYeqFo/TlYz6eQiFcp1HcsCZO+nGgS8zg==}
    engines: {node: '>=6.9.0'}

  /get-caller-file/2.0.5:
    resolution: {integrity: sha512-DyFP3BM/3YHTQOCUL/w0OZHR0lpKeGrxotcHWcqNEdnltqFwXVfhEBQ94eIo34AfQpo0rGki4cyIiftY06h2Fg==}
    engines: {node: 6.* || 8.* || >= 10.*}
    dev: true

  /get-func-name/2.0.0:
    resolution: {integrity: sha1-6td0q+5y4gQJQzoGY2YCPdaIekE=}
    dev: true

  /get-intrinsic/1.1.1:
    resolution: {integrity: sha512-kWZrnVM42QCiEA2Ig1bG8zjoIMOgxWwYCEeNdwY6Tv/cOSeGpcoX4pXHfKUxNKVoArnrEr2e9srnAxxGIraS9Q==}
    dependencies:
      function-bind: 1.1.1
      has: 1.0.3
      has-symbols: 1.0.3

  /get-own-enumerable-property-symbols/3.0.2:
    resolution: {integrity: sha512-I0UBV/XOz1XkIJHEUDMZAbzCThU/H8DxmSfmdGcKPnVhu2VfFqr34jr9777IyaTYvxjedWhqVIilEDsCdP5G6g==}
    dev: true

  /get-stream/6.0.1:
    resolution: {integrity: sha512-ts6Wi+2j3jQjqi70w5AlN8DFnkSwC+MqmxEzdEALB2qXZYV3X/b1CTfgPLGJNMeAWxdPfU8FO1ms3NUfaHCPYg==}
    engines: {node: '>=10'}
    dev: true

  /get-symbol-description/1.0.0:
    resolution: {integrity: sha512-2EmdH1YvIQiZpltCNgkuiUnyukzxM/R6NDJX31Ke3BG1Nq5b0S2PhX59UKi9vZpPDQVdqn+1IcaAwnzTT5vCjw==}
    engines: {node: '>= 0.4'}
    dependencies:
      call-bind: 1.0.2
      get-intrinsic: 1.1.1

  /get-uri/3.0.2:
    resolution: {integrity: sha512-+5s0SJbGoyiJTZZ2JTpFPLMPSch72KEqGOTvQsBqg0RBWvwhWUSYZFAtz3TPW0GXJuLBJPts1E241iHg+VRfhg==}
    engines: {node: '>= 6'}
    dependencies:
      '@tootallnate/once': 1.1.2
      data-uri-to-buffer: 3.0.1
      debug: 4.3.4
      file-uri-to-path: 2.0.0
      fs-extra: 8.1.0
      ftp: 0.3.10
    transitivePeerDependencies:
      - supports-color
    dev: true

  /github-from-package/0.0.0:
    resolution: {integrity: sha1-l/tdlr/eiXMxPyDoKI75oWf6ZM4=}
    dev: true

  /github-slugger/1.4.0:
    resolution: {integrity: sha512-w0dzqw/nt51xMVmlaV1+JRzN+oCa1KfcgGEWhxUG16wbdA+Xnt/yoFO8Z8x/V82ZcZ0wy6ln9QDup5avbhiDhQ==}

  /glob-parent/5.1.2:
    resolution: {integrity: sha512-AOIgSQCepiJYwP3ARnGx+5VnTu2HBYdzbGP45eLw1vr3zB3vZLeyed1sC9hnbcOc9/SrMyM5RPQrkGz4aS9Zow==}
    engines: {node: '>= 6'}
    dependencies:
      is-glob: 4.0.3

  /glob-parent/6.0.2:
    resolution: {integrity: sha512-XxwI8EOhVQgWp6iDL+3b0r86f4d6AX6zSU55HfB4ydCEuXLXc5FcYeOu+nnGftS4TEju/11rt4KJPTMgbfmv4A==}
    engines: {node: '>=10.13.0'}
    dependencies:
      is-glob: 4.0.3

  /glob/7.2.0:
    resolution: {integrity: sha512-lmLf6gtyrPq8tTjSmrO94wBeQbFR3HbLHbuyD69wuyQkImp2hWqMGB47OX65FBkPffO641IP9jWa1z4ivqG26Q==}
    dependencies:
      fs.realpath: 1.0.0
      inflight: 1.0.6
      inherits: 2.0.4
      minimatch: 3.1.2
      once: 1.4.0
      path-is-absolute: 1.0.1

  /globals/11.12.0:
    resolution: {integrity: sha512-WOBp/EEGUiIsJSp7wcv/y6MO+lV9UoncWqxuFfm8eBwzWNgyfBd6Gz+IeKQ9jCmyhoH99g15M3T+QaVHFjizVA==}
    engines: {node: '>=4'}

  /globals/13.13.0:
    resolution: {integrity: sha512-EQ7Q18AJlPwp3vUDL4mKA0KXrXyNIQyWon6T6XQiBQF0XHvRsiCSrWmmeATpUzdJN2HhWZU6Pdl0a9zdep5p6A==}
    engines: {node: '>=8'}
    dependencies:
      type-fest: 0.20.2
    dev: true

  /globalyzer/0.1.0:
    resolution: {integrity: sha512-40oNTM9UfG6aBmuKxk/giHn5nQ8RVz/SS4Ir6zgzOv9/qC3kKZ9v4etGTcJbEl/NyVQH7FGU7d+X1egr57Md2Q==}
    dev: true

  /globby/11.1.0:
    resolution: {integrity: sha512-jhIXaOzy1sb8IyocaruWSn1TjmnBVs8Ayhcy83rmxNJ8q2uWKCAj3CnJY+KpGSXCueAPc0i05kVvVKtP1t9S3g==}
    engines: {node: '>=10'}
    dependencies:
      array-union: 2.1.0
      dir-glob: 3.0.1
      fast-glob: 3.2.11
      ignore: 5.2.0
      merge2: 1.4.1
      slash: 3.0.0
    dev: true

  /globby/12.2.0:
    resolution: {integrity: sha512-wiSuFQLZ+urS9x2gGPl1H5drc5twabmm4m2gTR27XDFyjUHJUNsS8o/2aKyIF6IoBaR630atdher0XJ5g6OMmA==}
    engines: {node: ^12.20.0 || ^14.13.1 || >=16.0.0}
    dependencies:
      array-union: 3.0.1
      dir-glob: 3.0.1
      fast-glob: 3.2.11
      ignore: 5.2.0
      merge2: 1.4.1
      slash: 4.0.0
    dev: false

  /globrex/0.1.2:
    resolution: {integrity: sha512-uHJgbwAMwNFf5mLst7IWLNg14x1CkeqglJb/K3doi4dw6q2IvAAmM/Y81kevy83wP+Sst+nutFTYOGg3d1lsxg==}
    dev: true

  /graceful-fs/4.2.9:
    resolution: {integrity: sha512-NtNxqUcXgpW2iMrfqSfR73Glt39K+BLwWsPs94yR63v45T0Wbej7eRmL5cWfwEgqXnmjQp3zaJTshdRW/qC2ZQ==}

  /grapheme-splitter/1.0.4:
    resolution: {integrity: sha512-bzh50DW9kTPM00T8y4o8vQg89Di9oLJVLW/KaOGIXJWP/iqCN6WKYkbNOF04vFLJhwcpYUh9ydh/+5vpOqV4YQ==}
    dev: true

  /gray-matter/4.0.3:
    resolution: {integrity: sha512-5v6yZd4JK3eMI3FqqCouswVqwugaA9r4dNZB1wwcmrD02QkV5H0y7XBQW8QwQqEaZY1pM9aqORSORhJRdNK44Q==}
    engines: {node: '>=6.0'}
    dependencies:
      js-yaml: 3.14.1
      kind-of: 6.0.3
      section-matter: 1.0.0
      strip-bom-string: 1.0.0
    dev: false

  /growl/1.10.5:
    resolution: {integrity: sha512-qBr4OuELkhPenW6goKVXiv47US3clb3/IbuWF9KNKEijAy9oeHxU9IgzjvJhHkUzhaj7rOUD7+YGWqUjLp5oSA==}
    engines: {node: '>=4.x'}
    dev: true

  /gzip-size/6.0.0:
    resolution: {integrity: sha512-ax7ZYomf6jqPTQ4+XCpUGyXKHk5WweS+e05MBO4/y3WJ5RkmPXNKvX+bx1behVILVwr6JSQvZAku021CHPXG3Q==}
    engines: {node: '>=10'}
    dependencies:
      duplexer: 0.1.2
    dev: true

  /hard-rejection/2.1.0:
    resolution: {integrity: sha512-VIZB+ibDhx7ObhAe7OVtoEbuP4h/MuOTHJ+J8h/eBXotJYl0fBgR72xDFCKgIh22OJZIOVNxBMWuhAr10r8HdA==}
    engines: {node: '>=6'}
    dev: true

  /has-bigints/1.0.1:
    resolution: {integrity: sha512-LSBS2LjbNBTf6287JEbEzvJgftkF5qFkmCo9hDRpAzKhUOlJ+hx8dd4USs00SgsUNwc4617J9ki5YtEClM2ffA==}

  /has-flag/3.0.0:
    resolution: {integrity: sha1-tdRU3CGZriJWmfNGfloH87lVuv0=}
    engines: {node: '>=4'}

  /has-flag/4.0.0:
    resolution: {integrity: sha512-EykJT/Q1KjTWctppgIAgfSO0tKVuZUjhgMr17kqTumMl6Afv3EISleU7qZUzoXDFTAHTDC4NOoG/ZxU3EvlMPQ==}
    engines: {node: '>=8'}

  /has-package-exports/1.2.3:
    resolution: {integrity: sha512-lkLLwrNNaRsmwj+TylZJh1o3YlzLfgrl9fZKOAMj4MHjbvt7wy1J0icE6jD36dzkA0aQGoNuqY0hVN2uuPfPBA==}
    dependencies:
      '@ljharb/has-package-exports-patterns': 0.0.1
    dev: false

  /has-symbols/1.0.3:
    resolution: {integrity: sha512-l3LCuF6MgDNwTDKkdYGEihYjt5pRPbEg46rtlmnSPlUbgmB8LOIrKJbYYFBSbnPaJexMKtiPO8hmeRjRz2Td+A==}
    engines: {node: '>= 0.4'}

  /has-tostringtag/1.0.0:
    resolution: {integrity: sha512-kFjcSNhnlGV1kyoGk7OXKSawH5JOb/LzUc5w9B02hOTO0dfFRjbHQKvg1d6cf3HbeUmtU9VbbV3qzZ2Teh97WQ==}
    engines: {node: '>= 0.4'}
    dependencies:
      has-symbols: 1.0.3

  /has-unicode/2.0.1:
    resolution: {integrity: sha1-4Ob+aijPUROIVeCG0Wkedx3iqLk=}
    dev: true

  /has/1.0.3:
    resolution: {integrity: sha512-f2dvO0VU6Oej7RkWJGrehjbzMAjFp5/VKPp5tTpWIV4JHHZK1/BxbFRtf/siA2SWTe09caDmVtYYzWEIbBS4zw==}
    engines: {node: '>= 0.4.0'}
    dependencies:
      function-bind: 1.1.1

  /hast-to-hyperscript/10.0.1:
    resolution: {integrity: sha512-dhIVGoKCQVewFi+vz3Vt567E4ejMppS1haBRL6TEmeLeJVB1i/FJIIg/e6s1Bwn0g5qtYojHEKvyGA+OZuyifw==}
    dependencies:
      '@types/unist': 2.0.6
      comma-separated-tokens: 2.0.2
      property-information: 6.1.1
      space-separated-tokens: 2.0.1
      style-to-object: 0.3.0
      unist-util-is: 5.1.1
      web-namespaces: 2.0.1
    dev: false

  /hast-util-from-parse5/7.1.0:
    resolution: {integrity: sha512-m8yhANIAccpU4K6+121KpPP55sSl9/samzQSQGpb0mTExcNh2WlvjtMwSWFhg6uqD4Rr6Nfa8N6TMypQM51rzQ==}
    dependencies:
      '@types/hast': 2.3.4
      '@types/parse5': 6.0.3
      '@types/unist': 2.0.6
      hastscript: 7.0.2
      property-information: 6.1.1
      vfile: 5.3.2
      vfile-location: 4.0.1
      web-namespaces: 2.0.1
    dev: false

  /hast-util-has-property/2.0.0:
    resolution: {integrity: sha512-4Qf++8o5v14us4Muv3HRj+Er6wTNGA/N9uCaZMty4JWvyFKLdhULrv4KE1b65AthsSO9TXSZnjuxS8ecIyhb0w==}

  /hast-util-heading-rank/2.1.0:
    resolution: {integrity: sha512-w+Rw20Q/iWp2Bcnr6uTrYU6/ftZLbHKhvc8nM26VIWpDqDMlku2iXUVTeOlsdoih/UKQhY7PHQ+vZ0Aqq8bxtQ==}
    dependencies:
      '@types/hast': 2.3.4

  /hast-util-is-element/2.1.2:
    resolution: {integrity: sha512-thjnlGAnwP8ef/GSO1Q8BfVk2gundnc2peGQqEg2kUt/IqesiGg/5mSwN2fE7nLzy61pg88NG6xV+UrGOrx9EA==}
    dependencies:
      '@types/hast': 2.3.4
      '@types/unist': 2.0.6

  /hast-util-parse-selector/3.1.0:
    resolution: {integrity: sha512-AyjlI2pTAZEOeu7GeBPZhROx0RHBnydkQIXlhnFzDi0qfXTmGUWoCYZtomHbrdrheV4VFUlPcfJ6LMF5T6sQzg==}
    dependencies:
      '@types/hast': 2.3.4
    dev: false

  /hast-util-raw/7.2.1:
    resolution: {integrity: sha512-wgtppqXVdXzkDXDFclLLdAyVUJSKMYYi6LWIAbA8oFqEdwksYIcPGM3RkKV1Dfn5GElvxhaOCs0jmCOMayxd3A==}
    dependencies:
      '@types/hast': 2.3.4
      '@types/parse5': 6.0.3
      hast-util-from-parse5: 7.1.0
      hast-util-to-parse5: 7.0.0
      html-void-elements: 2.0.1
      parse5: 6.0.1
      unist-util-position: 4.0.2
      unist-util-visit: 4.1.0
      vfile: 5.3.2
      web-namespaces: 2.0.1
      zwitch: 2.0.2
    dev: false

  /hast-util-select/5.0.1:
    resolution: {integrity: sha512-cxnImmR/tN/ipvbwGrKtEErmy83K1xWx8Bu7nImiwTOJ7X/fW1X6L1241ux+MYUXDwx8GxrE4LVmXRlEnbQsQA==}
    dependencies:
      '@types/hast': 2.3.4
      '@types/unist': 2.0.6
      bcp-47-match: 2.0.1
      comma-separated-tokens: 2.0.2
      css-selector-parser: 1.4.1
      direction: 2.0.1
      hast-util-has-property: 2.0.0
      hast-util-is-element: 2.1.2
      hast-util-to-string: 2.0.0
      hast-util-whitespace: 2.0.0
      not: 0.1.0
      nth-check: 2.0.1
      property-information: 6.1.1
      space-separated-tokens: 2.0.1
      unist-util-visit: 4.1.0
      zwitch: 2.0.2

  /hast-util-to-html/8.0.3:
    resolution: {integrity: sha512-/D/E5ymdPYhHpPkuTHOUkSatxr4w1ZKrZsG0Zv/3C2SRVT0JFJG53VS45AMrBtYk0wp5A7ksEhiC8QaOZM95+A==}
    dependencies:
      '@types/hast': 2.3.4
      ccount: 2.0.1
      comma-separated-tokens: 2.0.2
      hast-util-is-element: 2.1.2
      hast-util-whitespace: 2.0.0
      html-void-elements: 2.0.1
      property-information: 6.1.1
      space-separated-tokens: 2.0.1
      stringify-entities: 4.0.2
      unist-util-is: 5.1.1
    dev: false

  /hast-util-to-parse5/7.0.0:
    resolution: {integrity: sha512-YHiS6aTaZ3N0Q3nxaY/Tj98D6kM8QX5Q8xqgg8G45zR7PvWnPGPP0vcKCgb/moIydEJ/QWczVrX0JODCVeoV7A==}
    dependencies:
      '@types/hast': 2.3.4
      '@types/parse5': 6.0.3
      hast-to-hyperscript: 10.0.1
      property-information: 6.1.1
      web-namespaces: 2.0.1
      zwitch: 2.0.2
    dev: false

  /hast-util-to-string/2.0.0:
    resolution: {integrity: sha512-02AQ3vLhuH3FisaMM+i/9sm4OXGSq1UhOOCpTLLQtHdL3tZt7qil69r8M8iDkZYyC0HCFylcYoP+8IO7ddta1A==}
    dependencies:
      '@types/hast': 2.3.4

  /hast-util-whitespace/2.0.0:
    resolution: {integrity: sha512-Pkw+xBHuV6xFeJprJe2BBEoDV+AvQySaz3pPDRUs5PNZEMQjpXJJueqrpcHIXxnWTcAGi/UOCgVShlkY6kLoqg==}

  /hastscript/7.0.2:
    resolution: {integrity: sha512-uA8ooUY4ipaBvKcMuPehTAB/YfFLSSzCwFSwT6ltJbocFUKH/GDHLN+tflq7lSRf9H86uOuxOFkh1KgIy3Gg2g==}
    dependencies:
      '@types/hast': 2.3.4
      comma-separated-tokens: 2.0.2
      hast-util-parse-selector: 3.1.0
      property-information: 6.1.1
      space-separated-tokens: 2.0.1
    dev: false

  /he/1.2.0:
    resolution: {integrity: sha512-F/1DnUGPopORZi0ni+CvrCgHQ5FyEAHRLSApuYWMmrbSwoN2Mn/7k+Gl38gJnR7yyDZk6WLXwiGod1JOWNDKGw==}
    hasBin: true
    dev: true

  /hosted-git-info/2.8.9:
    resolution: {integrity: sha512-mxIDAb9Lsm6DoOJ7xH+5+X4y1LU/4Hi50L9C5sIswK3JzULS4bwk1FvjdBgvYR4bzT4tuUQiC15FE2f5HbLvYw==}
    dev: true

  /html-entities/2.3.2:
    resolution: {integrity: sha512-c3Ab/url5ksaT0WyleslpBEthOzWhrjQbg75y7XUsfSzi3Dgzt0l8w5e7DylRn15MTlMMD58dTfzddNS2kcAjQ==}
    dev: false

  /html-escaper/3.0.3:
    resolution: {integrity: sha512-RuMffC89BOWQoY0WKGpIhn5gX3iI54O6nRA0yC124NYVtzjmFWBIiFd8M0x+ZdX0P9R4lADg1mgP8C7PxGOWuQ==}
    dev: false

  /html-void-elements/2.0.1:
    resolution: {integrity: sha512-0quDb7s97CfemeJAnW9wC0hw78MtW7NU3hqtCD75g2vFlDLt36llsYD7uB7SUzojLMP24N5IatXf7ylGXiGG9A==}
    dev: false

  /htmlparser2/6.1.0:
    resolution: {integrity: sha512-gyyPk6rgonLFEDGoeRgQNaEUvdJ4ktTmmUh/h2t7s+M8oPpIPxgNACWa+6ESR57kXstwqPiCut0V8NRpcwgU7A==}
    dependencies:
      domelementtype: 2.2.0
      domhandler: 4.3.1
      domutils: 2.8.0
      entities: 2.2.0
    dev: true

  /htmlparser2/7.2.0:
    resolution: {integrity: sha512-H7MImA4MS6cw7nbyURtLPO1Tms7C5H602LRETv95z1MxO/7CP7rDVROehUYeYBUYEON94NXXDEPmZuq+hX4sog==}
    dependencies:
      domelementtype: 2.2.0
      domhandler: 4.3.1
      domutils: 2.8.0
      entities: 3.0.1
    dev: false

  /http-errors/2.0.0:
    resolution: {integrity: sha512-FtwrG/euBzaEjYeRqOgly7G0qviiXoJWnvEH2Z1plBdXgbyjv34pHTSb9zoeHMyDy33+DWy5Wt9Wo+TURtOYSQ==}
    engines: {node: '>= 0.8'}
    dependencies:
      depd: 2.0.0
      inherits: 2.0.4
      setprototypeof: 1.2.0
      statuses: 2.0.1
      toidentifier: 1.0.1
    dev: true

  /http-proxy-agent/4.0.1:
    resolution: {integrity: sha512-k0zdNgqWTGA6aeIRVpvfVob4fL52dTfaehylg0Y4UvSySvOq/Y+BOyPrgpUrA7HylqvU8vIZGsRuXmspskV0Tg==}
    engines: {node: '>= 6'}
    dependencies:
      '@tootallnate/once': 1.1.2
      agent-base: 6.0.2
      debug: 4.3.4
    transitivePeerDependencies:
      - supports-color
    dev: true

  /https-proxy-agent/5.0.0:
    resolution: {integrity: sha512-EkYm5BcKUGiduxzSt3Eppko+PiNWNEpa4ySk9vTC6wDsQJW9rHSa+UhGNJoRYp7bz6Ht1eaRIa6QaJqO5rCFbA==}
    engines: {node: '>= 6'}
    dependencies:
      agent-base: 6.0.2
      debug: 4.3.4
    transitivePeerDependencies:
      - supports-color
    dev: true

  /human-id/1.0.2:
    resolution: {integrity: sha512-UNopramDEhHJD+VR+ehk8rOslwSfByxPIZyJRfV739NDhN5LF1fa1MqnzKm2lGTQRjNrjK19Q5fhkgIfjlVUKw==}
    dev: true

  /human-signals/2.1.0:
    resolution: {integrity: sha512-B4FFZ6q/T2jhhksgkbEW3HBvWIfDW85snkQgawt07S7J5QXTk6BkNV+0yAeZrM5QpMAdYlocGoljn0sJ/WQkFw==}
    engines: {node: '>=10.17.0'}
    dev: true

  /human-signals/3.0.1:
    resolution: {integrity: sha512-rQLskxnM/5OCldHo+wNXbpVgDn5A17CUoKX+7Sokwaknlq7CdSnphy0W39GU8dw59XiCXmFXDg4fRuckQRKewQ==}
    engines: {node: '>=12.20.0'}
    dev: true

  /iconv-lite/0.4.24:
    resolution: {integrity: sha512-v3MXnZAcvnywkTUEZomIActle7RXXeedOR31wwl7VlyoXO4Qi9arvSenNQWne1TcRwhCL1HwLI21bEqdpj8/rA==}
    engines: {node: '>=0.10.0'}
    dependencies:
      safer-buffer: 2.1.2
    dev: true

  /idb/6.1.5:
    resolution: {integrity: sha512-IJtugpKkiVXQn5Y+LteyBCNk1N8xpGV3wWZk9EVtZWH8DYkjBn0bX1XnGP9RkyZF0sAcywa6unHqSWKe7q4LGw==}
    dev: true

  /ieee754/1.2.1:
    resolution: {integrity: sha512-dcyqhDvX1C46lXZcVqCpK+FtMRQVdIMN6/Df5js2zouUsqG7I6sFxitIC+7KYK29KdXOLHdu9zL4sFnoVQnqaA==}

  /ignore/5.2.0:
    resolution: {integrity: sha512-CmxgYGiEPCLhfLnpPp1MoRmifwEIOgjcHXxOBjv7mY96c+eWScsOP9c112ZyLdWHi0FxHjI+4uVhKYp/gcdRmQ==}
    engines: {node: '>= 4'}

  /imagetools-core/3.0.2:
    resolution: {integrity: sha512-DlArpNiefCc1syIqvOONcE8L8IahN8GjwaEjm6wIJIvuKoFoI1RcKmWWfS2dYxSlTiSp2X5b3JnHDjUXmWqlVA==}
    engines: {node: '>=12.0.0'}
    dependencies:
      sharp: 0.29.3
    dev: true

  /immutable/4.0.0:
    resolution: {integrity: sha512-zIE9hX70qew5qTUjSS7wi1iwj/l7+m54KWU247nhM3v806UdGj1yDndXj+IOYxxtW9zyLI+xqFNZjTuDaLUqFw==}

  /import-fresh/3.3.0:
    resolution: {integrity: sha512-veYYhQa+D1QBKznvhUHxb8faxlrwUnxseDAbAp457E0wLNio2bOSKnjYDhMj+YiAq61xrMGhQk9iXVk5FzgQMw==}
    engines: {node: '>=6'}
    dependencies:
      parent-module: 1.0.1
      resolve-from: 4.0.0

  /imurmurhash/0.1.4:
    resolution: {integrity: sha1-khi5srkoojixPcT7a21XbyMUU+o=}
    engines: {node: '>=0.8.19'}
    dev: true

  /indent-string/4.0.0:
    resolution: {integrity: sha512-EdDDZu4A2OyIK7Lr/2zG+w5jmbuk1DVBnEwREQvBzspBJkCEbRa8GxU1lghYcaGJCnRWibjDXlq779X1/y5xwg==}
    engines: {node: '>=8'}
    dev: true

  /inflight/1.0.6:
    resolution: {integrity: sha1-Sb1jMdfQLQwJvJEKEHW6gWW1bfk=}
    dependencies:
      once: 1.4.0
      wrappy: 1.0.2

  /inherits/2.0.4:
    resolution: {integrity: sha512-k/vGaX4/Yla3WzyMCvTQOXYeIHvqOKtnqBduzTHpzpQZzAskKMhZ2K+EnBiSM9zGSoIFeMpXKxa4dYeZIQqewQ==}

  /ini/1.3.8:
    resolution: {integrity: sha512-JV/yugV2uzW5iMRSiZAyDtQd+nxtUnjeLt0acNdw98kKLrvuRVyB80tsREOE7yvGVgalhZ6RNXCmEHkUKBKxew==}
    dev: true

  /inline-style-parser/0.1.1:
    resolution: {integrity: sha512-7NXolsK4CAS5+xvdj5OMMbI962hU/wvwoxk+LWR9Ek9bVtyuuYScDN6eS0rUm6TxApFpw7CX1o4uJzcd4AyD3Q==}
    dev: false

  /internal-slot/1.0.3:
    resolution: {integrity: sha512-O0DB1JC/sPyZl7cIo78n5dR7eUSwwpYPiXRhTzNxZVAMUuB8vlnRFyLxdrVToks6XPLVnFfbzaVd5WLjhgg+vA==}
    engines: {node: '>= 0.4'}
    dependencies:
      get-intrinsic: 1.1.1
      has: 1.0.3
      side-channel: 1.0.4

  /ip/1.1.5:
    resolution: {integrity: sha1-vd7XARQpCCjAoDnnLvJfWq7ENUo=}
    dev: true

  /is-alphabetical/2.0.1:
    resolution: {integrity: sha512-FWyyY60MeTNyeSRpkM2Iry0G9hpr7/9kD40mD/cGQEuilcZYS4okz8SN2Q6rLCJ8gbCt6fN+rC+6tMGS99LaxQ==}
    dev: false

  /is-alphanumerical/2.0.1:
    resolution: {integrity: sha512-hmbYhX/9MUMF5uh7tOXyK/n0ZvWpad5caBA17GsC6vyuCqaWliRG5K1qS9inmUhEMaOBIW7/whAnSwveW/LtZw==}
    dependencies:
      is-alphabetical: 2.0.1
      is-decimal: 2.0.1
    dev: false

  /is-arguments/1.1.1:
    resolution: {integrity: sha512-8Q7EARjzEnKpt/PCD7e1cgUS0a6X8u5tdSiMqXhojOdoV9TsMsiO+9VLC5vAmO8N7/GmXn7yjR8qnA6bVAEzfA==}
    engines: {node: '>= 0.4'}
    dependencies:
      call-bind: 1.0.2
      has-tostringtag: 1.0.0
    dev: false

  /is-arrayish/0.2.1:
    resolution: {integrity: sha1-d8mYQFJ6qOyxqLppe4BkWnqSap0=}

  /is-arrayish/0.3.2:
    resolution: {integrity: sha512-eVRqCvVlZbuw3GrM63ovNSNAeA1K16kaR/LRY/92w0zxQ5/1YzwblUX652i4Xs9RwAGjW9d9y6X88t8OaAJfWQ==}
    dev: true

  /is-bigint/1.0.4:
    resolution: {integrity: sha512-zB9CruMamjym81i2JZ3UMn54PKGsQzsJeo6xvN3HJJ4CAsQNB6iRutp2To77OfCNuoxspsIhzaPoO1zyCEhFOg==}
    dependencies:
      has-bigints: 1.0.1

  /is-binary-path/2.1.0:
    resolution: {integrity: sha512-ZMERYes6pDydyuGidse7OsHxtbI7WVeUEozgR/g7rd0xUimYNlvZRE/K2MgZTjWy725IfelLeVcEM97mmtRGXw==}
    engines: {node: '>=8'}
    dependencies:
      binary-extensions: 2.2.0

  /is-boolean-object/1.1.2:
    resolution: {integrity: sha512-gDYaKHJmnj4aWxyj6YHyXVpdQawtVLHU5cb+eztPGczf6cjuTdwve5ZIEfgXqH4e57An1D1AKf8CZ3kYrQRqYA==}
    engines: {node: '>= 0.4'}
    dependencies:
      call-bind: 1.0.2
      has-tostringtag: 1.0.0

  /is-buffer/2.0.5:
    resolution: {integrity: sha512-i2R6zNFDwgEHJyQUtJEk0XFi1i0dPFn/oqjK3/vPCcDeJvW5NQ83V8QbicfF1SupOaB0h8ntgBC2YiE7dfyctQ==}
    engines: {node: '>=4'}

  /is-callable/1.2.4:
    resolution: {integrity: sha512-nsuwtxZfMX67Oryl9LCQ+upnC0Z0BgpwntpS89m1H/TLF0zNfzfLMV/9Wa/6MZsj0acpEjAO0KF1xT6ZdLl95w==}
    engines: {node: '>= 0.4'}

  /is-ci/3.0.1:
    resolution: {integrity: sha512-ZYvCgrefwqoQ6yTyYUbQu64HsITZ3NfKX1lzaEYdkTDcfKzzCI/wthRRYKkdjHKFVgNiXKAKm65Zo1pk2as/QQ==}
    hasBin: true
    dependencies:
      ci-info: 3.3.0
    dev: true

  /is-core-module/2.8.1:
    resolution: {integrity: sha512-SdNCUs284hr40hFTFP6l0IfZ/RSrMXF3qgoRHd3/79unUTvrFO/JoXwkGm+5J/Oe3E/b5GsnG330uUNgRpu1PA==}
    dependencies:
      has: 1.0.3

  /is-date-object/1.0.5:
    resolution: {integrity: sha512-9YQaSxsAiSwcvS33MBk3wTCVnWK+HhF8VZR2jRxehM16QcVOdHqPn4VPHmRK4lSr38n9JriurInLcP90xsYNfQ==}
    engines: {node: '>= 0.4'}
    dependencies:
      has-tostringtag: 1.0.0

  /is-decimal/2.0.1:
    resolution: {integrity: sha512-AAB9hiomQs5DXWcRB1rqsxGUstbRroFOPPVAomNk/3XHR5JyEZChOyTWe2oayKnsSsr/kcGqF+z6yuH6HHpN0A==}
    dev: false

  /is-extendable/0.1.1:
    resolution: {integrity: sha1-YrEQ4omkcUGOPsNqYX1HLjAd/Ik=}
    engines: {node: '>=0.10.0'}
    dev: false

  /is-extglob/2.1.1:
    resolution: {integrity: sha1-qIwCU1eR8C7TfHahueqXc8gz+MI=}
    engines: {node: '>=0.10.0'}

  /is-fullwidth-code-point/1.0.0:
    resolution: {integrity: sha1-754xOG8DGn8NZDr4L95QxFfvAMs=}
    engines: {node: '>=0.10.0'}
    dependencies:
      number-is-nan: 1.0.1
    dev: true

  /is-fullwidth-code-point/3.0.0:
    resolution: {integrity: sha512-zymm5+u+sCsSWyD9qNaejV3DFvhCKclKdizYaJUuHA83RLjb7nSuGnddCHGv0hk+KY7BMAlsWeK4Ueg6EV6XQg==}
    engines: {node: '>=8'}
    dev: true

  /is-generator-function/1.0.10:
    resolution: {integrity: sha512-jsEjy9l3yiXEQ+PsXdmBwEPcOxaXWLspKdplFUVI9vq1iZgIekeC0L167qeu86czQaxed3q/Uzuw0swL0irL8A==}
    engines: {node: '>= 0.4'}
    dependencies:
      has-tostringtag: 1.0.0
    dev: false

  /is-glob/4.0.3:
    resolution: {integrity: sha512-xelSayHH36ZgE7ZWhli7pW34hNbNl8Ojv5KVmkJD4hBdD3th8Tfk9vYasLM+mXWOZhFkgZfxhLSnrwRr4elSSg==}
    engines: {node: '>=0.10.0'}
    dependencies:
      is-extglob: 2.1.1

  /is-hexadecimal/2.0.1:
    resolution: {integrity: sha512-DgZQp241c8oO6cA1SbTEWiXeoxV42vlcJxgH+B3hi1AiqqKruZR3ZGF8In3fj4+/y/7rHvlOZLZtgJ/4ttYGZg==}
    dev: false

  /is-interactive/2.0.0:
    resolution: {integrity: sha512-qP1vozQRI+BMOPcjFzrjXuQvdak2pHNUMZoeG2eRbiSqyvbEf/wQtEOTOX1guk6E3t36RkaqiSt8A/6YElNxLQ==}
    engines: {node: '>=12'}
    dev: false

  /is-module/1.0.0:
    resolution: {integrity: sha1-Mlj7afeMFNW4FdZkM2tM/7ZEFZE=}
    dev: true

  /is-nan/1.3.2:
    resolution: {integrity: sha512-E+zBKpQ2t6MEo1VsonYmluk9NxGrbzpeeLC2xIViuO2EjU2xsXsBPwTr3Ykv9l08UYEVEdWeRZNouaZqF6RN0w==}
    engines: {node: '>= 0.4'}
    dependencies:
      call-bind: 1.0.2
      define-properties: 1.1.3
    dev: false

  /is-negative-zero/2.0.2:
    resolution: {integrity: sha512-dqJvarLawXsFbNDeJW7zAz8ItJ9cd28YufuuFzh0G8pNHjJMnY08Dv7sYX2uF5UpQOwieAeOExEYAWWfu7ZZUA==}
    engines: {node: '>= 0.4'}

  /is-number-object/1.0.6:
    resolution: {integrity: sha512-bEVOqiRcvo3zO1+G2lVMy+gkkEm9Yh7cDMRusKKu5ZJKPUYSJwICTKZrNKHA2EbSP0Tu0+6B/emsYNHZyn6K8g==}
    engines: {node: '>= 0.4'}
    dependencies:
      has-tostringtag: 1.0.0

  /is-number/7.0.0:
    resolution: {integrity: sha512-41Cifkg6e8TylSpdtTpeLVMqvSBEVzTttHvERD741+pnZ8ANv0004MRL43QKPDlK9cGvNp6NZWZUBlbGXYxxng==}
    engines: {node: '>=0.12.0'}

  /is-obj/1.0.1:
    resolution: {integrity: sha1-PkcprB9f3gJc19g6iW2rn09n2w8=}
    engines: {node: '>=0.10.0'}
    dev: true

  /is-path-cwd/2.2.0:
    resolution: {integrity: sha512-w942bTcih8fdJPJmQHFzkS76NEP8Kzzvmw92cXsazb8intwLqPibPPdXf4ANdKV3rYMuuQYGIWtvz9JilB3NFQ==}
    engines: {node: '>=6'}
    dev: true

  /is-path-inside/3.0.3:
    resolution: {integrity: sha512-Fd4gABb+ycGAmKou8eMftCupSir5lRxqf4aD/vd0cD2qc4HL07OjCeuHMr8Ro4CoMaeCKDB0/ECBOVWjTwUvPQ==}
    engines: {node: '>=8'}
    dev: true

  /is-plain-obj/1.1.0:
    resolution: {integrity: sha1-caUMhCnfync8kqOQpKA7OfzVHT4=}
    engines: {node: '>=0.10.0'}
    dev: true

  /is-plain-obj/2.1.0:
    resolution: {integrity: sha512-YWnfyRwxL/+SsrWYfOpUtz5b3YD+nyfkHvjbcanzk8zgyO4ASD67uVMRt8k5bM4lLMDnXfriRhOpemw+NfT1eA==}
    engines: {node: '>=8'}
    dev: true

  /is-plain-obj/4.0.0:
    resolution: {integrity: sha512-NXRbBtUdBioI73y/HmOhogw/U5msYPC9DAtGkJXeFcFWSFZw0mCUsPxk/snTuJHzNKA8kLBK4rH97RMB1BfCXw==}
    engines: {node: '>=12'}

  /is-plain-object/5.0.0:
    resolution: {integrity: sha512-VRSzKkbMm5jMDoKLbltAkFQ5Qr7VDiTFGXxYFXXowVj387GeGNOCsOH6Msy00SGZ3Fp84b1Naa1psqgcCIEP5Q==}
    engines: {node: '>=0.10.0'}
    dev: true

  /is-regex/1.1.4:
    resolution: {integrity: sha512-kvRdxDsxZjhzUX07ZnLydzS1TU/TJlTUHHY4YLL87e37oUA49DfkLqgy+VjFocowy29cKvcSiu+kIv728jTTVg==}
    engines: {node: '>= 0.4'}
    dependencies:
      call-bind: 1.0.2
      has-tostringtag: 1.0.0

  /is-regexp/1.0.0:
    resolution: {integrity: sha1-/S2INUXEa6xaYz57mgnof6LLUGk=}
    engines: {node: '>=0.10.0'}
    dev: true

  /is-shared-array-buffer/1.0.1:
    resolution: {integrity: sha512-IU0NmyknYZN0rChcKhRO1X8LYz5Isj/Fsqh8NJOSf+N/hCOTwy29F32Ik7a+QszE63IdvmwdTPDd6cZ5pg4cwA==}

  /is-stream/2.0.1:
    resolution: {integrity: sha512-hFoiJiTl63nn+kstHGBtewWSKnQLpyb155KHheA1l39uvtO9nWIop1p3udqPcUd/xbF1VLMO4n7OI6p7RbngDg==}
    engines: {node: '>=8'}
    dev: true

  /is-stream/3.0.0:
    resolution: {integrity: sha512-LnQR4bZ9IADDRSkvpqMGvt/tEJWclzklNgSw48V5EAaAeDd6qGvN8ei6k5p0tvxSR171VmGyHuTiAOfxAbr8kA==}
    engines: {node: ^12.20.0 || ^14.13.1 || >=16.0.0}
    dev: true

  /is-string/1.0.7:
    resolution: {integrity: sha512-tE2UXzivje6ofPW7l23cjDOMa09gb7xlAqG6jG5ej6uPV32TlWP3NKPigtaGeHNu9fohccRYvIiZMfOOnOYUtg==}
    engines: {node: '>= 0.4'}
    dependencies:
      has-tostringtag: 1.0.0

  /is-subdir/1.2.0:
    resolution: {integrity: sha512-2AT6j+gXe/1ueqbW6fLZJiIw3F8iXGJtt0yDrZaBhAZEG1raiTxKWU+IPqMCzQAXOUCKdA4UDMgacKH25XG2Cw==}
    engines: {node: '>=4'}
    dependencies:
      better-path-resolve: 1.0.0
    dev: true

  /is-symbol/1.0.4:
    resolution: {integrity: sha512-C/CPBqKWnvdcxqIARxyOh4v1UUEOCHpgDa0WYgpKDFMszcrPcffg5uhwSgPCLD2WWxmq6isisz87tzT01tuGhg==}
    engines: {node: '>= 0.4'}
    dependencies:
      has-symbols: 1.0.3

  /is-typed-array/1.1.8:
    resolution: {integrity: sha512-HqH41TNZq2fgtGT8WHVFVJhBVGuY3AnP3Q36K8JKXUxSxRgk/d+7NjmwG2vo2mYmXK8UYZKu0qH8bVP5gEisjA==}
    engines: {node: '>= 0.4'}
    dependencies:
      available-typed-arrays: 1.0.5
      call-bind: 1.0.2
      es-abstract: 1.19.1
      foreach: 2.0.5
      has-tostringtag: 1.0.0
    dev: false

  /is-unicode-supported/0.1.0:
    resolution: {integrity: sha512-knxG2q4UC3u8stRGyAVJCOdxFmv5DZiRcdlIaAQXAbSfJya+OhopNotLQrstBhququ4ZpuKbDc/8S6mgXgPFPw==}
    engines: {node: '>=10'}
    dev: true

  /is-unicode-supported/1.1.0:
    resolution: {integrity: sha512-lDcxivp8TJpLG75/DpatAqNzOpDPSpED8XNtrpBHTdQ2InQ1PbW78jhwSxyxhhu+xbVSast2X38bwj8atwoUQA==}
    engines: {node: '>=12'}
    dev: false

  /is-weakref/1.0.2:
    resolution: {integrity: sha512-qctsuLZmIQ0+vSSMfoVvyFe2+GSEvnmZ2ezTup1SBse9+twCCeial6EEi3Nc2KFcf6+qz2FBPnjXsk8xhKSaPQ==}
    dependencies:
      call-bind: 1.0.2

  /is-windows/1.0.2:
    resolution: {integrity: sha512-eXK1UInq2bPmjyX6e3VHIzMLobc4J94i4AWn+Hpq3OU5KkrRC96OAcR3PRJ/pGu6m8TRnBHP9dkXQVsT/COVIA==}
    engines: {node: '>=0.10.0'}
    dev: true

  /isarray/0.0.1:
    resolution: {integrity: sha1-ihis/Kmo9Bd+Cav8YDiTmwXR7t8=}
    dev: true

  /isarray/1.0.0:
    resolution: {integrity: sha1-u5NdSFgsuhaMBoNJV6VKPgcSTxE=}
    dev: true

  /isexe/2.0.0:
    resolution: {integrity: sha1-6PvzdNxVb/iUehDcsFctYz8s+hA=}
    dev: true

  /jake/10.8.4:
    resolution: {integrity: sha512-MtWeTkl1qGsWUtbl/Jsca/8xSoK3x0UmS82sNbjqxxG/de/M/3b1DntdjHgPMC50enlTNwXOCRqPXLLt5cCfZA==}
    engines: {node: '>=10'}
    hasBin: true
    dependencies:
      async: 0.9.2
      chalk: 4.1.2
      filelist: 1.0.2
      minimatch: 3.1.2
    dev: true

  /jest-worker/26.6.2:
    resolution: {integrity: sha512-KWYVV1c4i+jbMpaBC+U++4Va0cp8OisU185o73T1vo99hqi7w8tSJfUXYswwqqrjzwxa6KpRK54WhPvwf5w6PQ==}
    engines: {node: '>= 10.13.0'}
    dependencies:
      '@types/node': 14.18.12
      merge-stream: 2.0.0
      supports-color: 7.2.0
    dev: true

  /jiti/1.13.0:
    resolution: {integrity: sha512-/n9mNxZj/HDSrincJ6RP+L+yXbpnB8FybySBa+IjIaoH9FIxBbrbRT5XUbe8R7zuVM2AQqNMNDDqz0bzx3znOQ==}
    hasBin: true
    dev: true

  /js-tokens/4.0.0:
    resolution: {integrity: sha512-RdJUflcE3cUzKiMqQgsCu06FPu9UdIJO0beYbPhHN4k6apgJtifcoCtT9bcxOpYBtpD2kCM6Sbzg4CausW/PKQ==}

  /js-yaml/3.14.1:
    resolution: {integrity: sha512-okMH7OXXJ7YrN9Ok3/SXrnu4iX9yOk+25nqX4imS2npuvTYDmo/QEZoqwZkYaIDk3jVvBOTOIEgEhaLOynBS9g==}
    hasBin: true
    dependencies:
      argparse: 1.0.10
      esprima: 4.0.1

  /js-yaml/4.1.0:
    resolution: {integrity: sha512-wpxZs9NoxZaJESJGIZTyDEaYpl0FKSA+FB9aJiyemKhMwkxQg63h4T1KJgUGHpTqPDNRcmmYLugrRjJlBtWvRA==}
    hasBin: true
    dependencies:
      argparse: 2.0.1
    dev: true

  /jsesc/0.5.0:
    resolution: {integrity: sha1-597mbjXW/Bb3EP6R1c9p9w8IkR0=}
    hasBin: true
    dev: true

  /jsesc/2.5.2:
    resolution: {integrity: sha512-OYu7XEzjkCQ3C5Ps3QIZsQfNpqoJyZZA99wd9aWd05NCtC5pWOkShK2mkL6HXQR6/Cy2lbNdPlZBpuQHXE63gA==}
    engines: {node: '>=4'}
    hasBin: true

  /json-parse-even-better-errors/2.3.1:
    resolution: {integrity: sha512-xyFwyhro/JEof6Ghe2iz2NcXoj2sloNsWr/XsERDK/oiPCfaNhl5ONfp+jQdAZRQQ0IJWNzH9zIZF7li91kh2w==}

  /json-schema-traverse/0.4.1:
    resolution: {integrity: sha512-xbbCH5dCYU5T8LcEhhuh7HJ88HXuW3qsI3Y0zOZFKfZEHcpWiHU/Jxzk629Brsab/mMiHQti9wMP+845RPe3Vg==}
    dev: true

  /json-schema-traverse/1.0.0:
    resolution: {integrity: sha512-NM8/P9n3XjXhIZn1lLhkFaACTOURQXjWhV4BA/RnOv8xvgqtqpAX9IO4mRQxSx1Rlo4tqzeqb0sOlruaOy3dug==}
    dev: true

  /json-schema/0.4.0:
    resolution: {integrity: sha512-es94M3nTIfsEPisRafak+HDLfHXnKBhV3vU5eqPcS3flIWqcxJWgXHXiey3YrpaNsanY5ei1VoYEbOzijuq9BA==}
    dev: true

  /json-stable-stringify-without-jsonify/1.0.1:
    resolution: {integrity: sha1-nbe1lJatPzz+8wp1FC0tkwrXJlE=}
    dev: true

  /json5/2.2.0:
    resolution: {integrity: sha512-f+8cldu7X/y7RAJurMEJmdoKXGB/X550w2Nr3tTbezL6RwEE/iMcm+tZnXeoZtKuOq6ft8+CqzEkrIgx1fPoQA==}
    engines: {node: '>=6'}
    hasBin: true
    dependencies:
      minimist: 1.2.5

  /jsonc-parser/2.3.1:
    resolution: {integrity: sha512-H8jvkz1O50L3dMZCsLqiuB2tA7muqbSg1AtGEkN0leAqGjsUzDJir3Zwr02BhqdcITPg3ei3mZ+HjMocAknhhg==}
    dev: false

  /jsonc-parser/3.0.0:
    resolution: {integrity: sha512-fQzRfAbIBnR0IQvftw9FJveWiHp72Fg20giDrHz6TdfB12UH/uue0D3hm57UB5KgAVuniLMCaS8P1IMj9NR7cA==}
    dev: false

  /jsonfile/4.0.0:
    resolution: {integrity: sha1-h3Gq4HmbZAdrdmQPygWPnBDjPss=}
    optionalDependencies:
      graceful-fs: 4.2.9
    dev: true

  /jsonfile/6.1.0:
    resolution: {integrity: sha512-5dgndWOriYSm5cnYaJNhalLNDKOqFwyDB/rr1E9ZsGciGvKPs8R2xYGCacuf3z6K1YKDz182fd+fY3cn3pMqXQ==}
    dependencies:
      universalify: 2.0.0
    optionalDependencies:
      graceful-fs: 4.2.9
    dev: true

  /jsonpointer/5.0.0:
    resolution: {integrity: sha512-PNYZIdMjVIvVgDSYKTT63Y+KZ6IZvGRNNWcxwD+GNnUz1MKPfv30J8ueCjdwcN0nDx2SlshgyB7Oy0epAzVRRg==}
    engines: {node: '>=0.10.0'}
    dev: true

  /kind-of/6.0.3:
    resolution: {integrity: sha512-dcS1ul+9tmeD95T+x28/ehLgd9mENa3LsvDTtzm3vyBEO7RPptvAD+t44WVXaUjTBRcrpFeFlC8WCruUR456hw==}
    engines: {node: '>=0.10.0'}

  /kleur/3.0.3:
    resolution: {integrity: sha512-eTIzlVOSUR+JxdDFepEYcBMtZ9Qqdef+rnzWdRZuMbOywu5tO2w2N7rqjoANZ5k9vywhL6Br1VRjUIgTQx4E8w==}
    engines: {node: '>=6'}
    dev: false

  /kleur/4.1.4:
    resolution: {integrity: sha512-8QADVssbrFjivHWQU7KkMgptGTl6WAcSdlbBPY4uNF+mWr6DGcKrvY2w4FQJoXch7+fKMjj0dRrL75vk3k23OA==}
    engines: {node: '>=6'}

  /kolorist/1.5.1:
    resolution: {integrity: sha512-lxpCM3HTvquGxKGzHeknB/sUjuVoUElLlfYnXZT73K8geR9jQbroGlSCFBax9/0mpGoD3kzcMLnOlGQPJJNyqQ==}
    dev: true

  /leven/3.1.0:
    resolution: {integrity: sha512-qsda+H8jTaUaN/x5vzW2rzc+8Rw4TAQ/4KjB46IwK5VH+IlVeeeje/EoZRpiXvIqjFgK84QffqPztGI3VBLG1A==}
    engines: {node: '>=6'}
    dev: true

  /levn/0.3.0:
    resolution: {integrity: sha1-OwmSTt+fCDwEkP3UwLxEIeBHZO4=}
    engines: {node: '>= 0.8.0'}
    dependencies:
      prelude-ls: 1.1.2
      type-check: 0.3.2
    dev: true

  /levn/0.4.1:
    resolution: {integrity: sha512-+bT2uH4E5LGE7h/n3evcS/sQlJXCpIp6ym8OWJ5eV6+67Dsql/LaaT7qJBAt2rzfoa/5QBGBhxDix1dMt2kQKQ==}
    engines: {node: '>= 0.8.0'}
    dependencies:
      prelude-ls: 1.2.1
      type-check: 0.4.0
    dev: true

  /lightcookie/1.0.25:
    resolution: {integrity: sha512-SrY/+eBPaKAMnsn7mCsoOMZzoQyCyHHHZlFCu2fjo28XxSyCLjlooKiTxyrXTg8NPaHp1YzWi0lcGG1gDi6KHw==}
    dev: true

  /lilconfig/2.0.4:
    resolution: {integrity: sha512-bfTIN7lEsiooCocSISTWXkiWJkRqtL9wYtYy+8EK3Y41qh3mpwPU0ycTOgjdY9ErwXCc8QyrQp82bdL0Xkm9yA==}
    engines: {node: '>=10'}

  /lines-and-columns/1.2.4:
    resolution: {integrity: sha512-7ylylesZQ/PV29jhEDl3Ufjo6ZX7gCqJr5F7PKrqc93v7fzSymt1BpwEU8nAUXs8qzzvqhbjhK5QZg6Mt/HkBg==}

  /lit-element/3.2.0:
    resolution: {integrity: sha512-HbE7yt2SnUtg5DCrWt028oaU4D5F4k/1cntAFHTkzY8ZIa8N0Wmu92PxSxucsQSOXlODFrICkQ5x/tEshKi13g==}
    dependencies:
      '@lit/reactive-element': 1.3.1
      lit-html: 2.2.1
    dev: false

  /lit-html/2.2.1:
    resolution: {integrity: sha512-AiJ/Rs0awjICs2FioTnHSh+Np5dhYSkyRczKy3wKjp8qjLhr1Ov+GiHrUQNdX8ou1LMuznpIME990AZsa/tR8g==}
    dependencies:
      '@types/trusted-types': 2.0.2
    dev: false

  /lit/2.2.1:
    resolution: {integrity: sha512-dSe++R50JqrvNGXmI9OE13de1z5U/Y3J2dTm/9GC86vedI8ILoR8ZGnxfThFpvQ9m0lR0qRnIR4IiKj/jDCfYw==}
    dependencies:
      '@lit/reactive-element': 1.3.1
      lit-element: 3.2.0
      lit-html: 2.2.1
    dev: false

  /load-yaml-file/0.2.0:
    resolution: {integrity: sha512-OfCBkGEw4nN6JLtgRidPX6QxjBQGQf72q3si2uvqyFEMbycSFFHwAZeXx6cJgFM9wmLrf9zBwCP3Ivqa+LLZPw==}
    engines: {node: '>=6'}
    dependencies:
      graceful-fs: 4.2.9
      js-yaml: 3.14.1
      pify: 4.0.1
      strip-bom: 3.0.0
    dev: true

  /local-pkg/0.4.1:
    resolution: {integrity: sha512-lL87ytIGP2FU5PWwNDo0w3WhIo2gopIAxPg9RxDYF7m4rr5ahuZxP22xnJHIvaLTe4Z9P6uKKY2UHiwyB4pcrw==}
    engines: {node: '>=14'}
    dev: true

  /locate-path/5.0.0:
    resolution: {integrity: sha512-t7hw9pI+WvuwNJXwk5zVHpyhIqzg2qTlklJOf0mVxGSbe3Fp2VieZcduNYjaLDoy6p9uGpQEGWG87WpMKlNq8g==}
    engines: {node: '>=8'}
    dependencies:
      p-locate: 4.1.0
    dev: true

  /locate-path/6.0.0:
    resolution: {integrity: sha512-iPZK6eYjbxRu3uB4/WZ3EsEIMJFMqAoopl3R+zuq0UjcAm/MO6KCweDgPfP3elTztoKP3KtnVHxTn2NHBSDVUw==}
    engines: {node: '>=10'}
    dependencies:
      p-locate: 5.0.0
    dev: true

  /lodash.debounce/4.0.8:
    resolution: {integrity: sha1-gteb/zCmfEAF/9XiUVMArZyk168=}
    dev: true

  /lodash.merge/4.6.2:
    resolution: {integrity: sha512-0KpjqXRVvrYyCsX1swR/XTK0va6VQkQM6MNo7PqW77ByjAhoARA8EfrP1N4+KlKj8YS0ZUCtRT/YUuhyYDujIQ==}
    dev: true

  /lodash.sortby/4.7.0:
    resolution: {integrity: sha1-7dFMgk4sycHgsKG0K7UhBRakJDg=}
    dev: true

  /lodash.startcase/4.4.0:
    resolution: {integrity: sha1-lDbjTtJgk+1/+uGTYUQ1CRXZrdg=}
    dev: true

  /lodash/4.17.21:
    resolution: {integrity: sha512-v2kDEe57lecTulaDIuNTPy3Ry4gLGJ6Z1O3vE1krgXZNrsQ+LFTGHVxVjcXPs17LhbZVGedAJv8XZ1tvj5FvSg==}

  /log-symbols/4.1.0:
    resolution: {integrity: sha512-8XPvpAA8uyhfteu8pIvQxpJZ7SYYdpUivZpGy6sFsBuKRY/7rQGavedeB8aK+Zkyq6upMFVL/9AW6vOYzfRyLg==}
    engines: {node: '>=10'}
    dependencies:
      chalk: 4.1.2
      is-unicode-supported: 0.1.0
    dev: true

  /log-symbols/5.1.0:
    resolution: {integrity: sha512-l0x2DvrW294C9uDCoQe1VSU4gf529FkSZ6leBl4TiqZH/e+0R7hSfHQBNut2mNygDgHwvYHfFLn6Oxb3VWj2rA==}
    engines: {node: '>=12'}
    dependencies:
      chalk: 5.0.1
      is-unicode-supported: 1.1.0
    dev: false

  /longest-streak/3.0.1:
    resolution: {integrity: sha512-cHlYSUpL2s7Fb3394mYxwTYj8niTaNHUCLr0qdiCXQfSjfuA7CKofpX2uSwEfFDQ0EB7JcnMnm+GjbqqoinYYg==}
    dev: false

  /loose-envify/1.4.0:
    resolution: {integrity: sha512-lyuxPGr/Wfhrlem2CL/UcnUc1zcqKAImBDzukY7Y5F/yQiNdko6+fRLevlw1HgMySw7f611UIY408EtxRSoK3Q==}
    hasBin: true
    dependencies:
      js-tokens: 4.0.0

  /loupe/2.3.4:
    resolution: {integrity: sha512-OvKfgCC2Ndby6aSTREl5aCCPTNIzlDfQZvZxNUrBrihDhL3xcrYegTblhmEiCrg2kKQz4XsFIaemE5BF4ybSaQ==}
    dependencies:
      get-func-name: 2.0.0
    dev: true

  /lru-cache/4.1.5:
    resolution: {integrity: sha512-sWZlbEP2OsHNkXrMl5GYk/jKk70MBng6UU4YI/qGDYbgf6YbP4EvmqISbXCoJiRKs+1bSpFHVgQxvJ17F2li5g==}
    dependencies:
      pseudomap: 1.0.2
      yallist: 2.1.2
    dev: true

  /lru-cache/5.1.1:
    resolution: {integrity: sha512-KpNARQA3Iwv+jTA0utUVVbrh+Jlrr1Fv0e56GGzAFOXN7dk/FviaDW8LHmK52DlcH4WP2n6gI8vN1aesBFgo9w==}
    dependencies:
      yallist: 3.1.1
    dev: true

  /lru-cache/6.0.0:
    resolution: {integrity: sha512-Jo6dJ04CmSjuznwJSS3pUeWmd/H0ffTlkXXgwZi+eq1UCmqQwCh+eLsYOYCwY991i2Fah4h1BEMCx4qThGbsiA==}
    engines: {node: '>=10'}
    dependencies:
      yallist: 4.0.0

  /magic-string/0.25.9:
    resolution: {integrity: sha512-RmF0AsMzgt25qzqqLc1+MbHmhdx0ojF2Fvs4XnOqz2ZOBXzzkEwc/dJQZCYHAn7v1jbVOjAZfK8msRn4BxO4VQ==}
    dependencies:
      sourcemap-codec: 1.4.8

  /magic-string/0.26.1:
    resolution: {integrity: sha512-ndThHmvgtieXe8J/VGPjG+Apu7v7ItcD5mhEIvOscWjPF/ccOiLxHaSuCAS2G+3x4GKsAbT8u7zdyamupui8Tg==}
    engines: {node: '>=12'}
    dependencies:
      sourcemap-codec: 1.4.8
    dev: false

  /map-obj/1.0.1:
    resolution: {integrity: sha1-2TPOuSBdgr3PSIb2dCvcK03qFG0=}
    engines: {node: '>=0.10.0'}
    dev: true

  /map-obj/4.3.0:
    resolution: {integrity: sha512-hdN1wVrZbb29eBGiGjJbeP8JbKjq1urkHJ/LIP/NY48MZ1QVXUsQBV1G1zvYFHn1XE06cwjBsOI2K3Ulnj1YXQ==}
    engines: {node: '>=8'}
    dev: true

  /markdown-table/3.0.2:
    resolution: {integrity: sha512-y8j3a5/DkJCmS5x4dMCQL+OR0+2EAq3DOtio1COSHsmW2BGXnNCK3v12hJt1LrUz5iZH5g0LmuYOjDdI+czghA==}
    dev: false

  /mdast-util-definitions/5.1.0:
    resolution: {integrity: sha512-5hcR7FL2EuZ4q6lLMUK5w4lHT2H3vqL9quPvYZ/Ku5iifrirfMHiGdhxdXMUbUkDmz5I+TYMd7nbaxUhbQkfpQ==}
    dependencies:
      '@types/mdast': 3.0.10
      '@types/unist': 2.0.6
      unist-util-visit: 3.1.0
    dev: false

  /mdast-util-find-and-replace/2.1.0:
    resolution: {integrity: sha512-1w1jbqAd13oU78QPBf5223+xB+37ecNtQ1JElq2feWols5oEYAl+SgNDnOZipe7NfLemoEt362yUS15/wip4mw==}
    dependencies:
      escape-string-regexp: 5.0.0
      unist-util-is: 5.1.1
      unist-util-visit-parents: 4.1.1
    dev: false

  /mdast-util-from-markdown/1.2.0:
    resolution: {integrity: sha512-iZJyyvKD1+K7QX1b5jXdE7Sc5dtoTry1vzV28UZZe8Z1xVnB/czKntJ7ZAkG0tANqRnBF6p3p7GpU1y19DTf2Q==}
    dependencies:
      '@types/mdast': 3.0.10
      '@types/unist': 2.0.6
      decode-named-character-reference: 1.0.1
      mdast-util-to-string: 3.1.0
      micromark: 3.0.10
      micromark-util-decode-numeric-character-reference: 1.0.0
      micromark-util-decode-string: 1.0.2
      micromark-util-normalize-identifier: 1.0.0
      micromark-util-symbol: 1.0.1
      micromark-util-types: 1.0.2
      unist-util-stringify-position: 3.0.2
      uvu: 0.5.3
    transitivePeerDependencies:
      - supports-color
    dev: false

  /mdast-util-gfm-autolink-literal/1.0.2:
    resolution: {integrity: sha512-FzopkOd4xTTBeGXhXSBU0OCDDh5lUj2rd+HQqG92Ld+jL4lpUfgX2AT2OHAVP9aEeDKp7G92fuooSZcYJA3cRg==}
    dependencies:
      '@types/mdast': 3.0.10
      ccount: 2.0.1
      mdast-util-find-and-replace: 2.1.0
      micromark-util-character: 1.1.0
    dev: false

  /mdast-util-gfm-footnote/1.0.1:
    resolution: {integrity: sha512-p+PrYlkw9DeCRkTVw1duWqPRHX6Ywh2BNKJQcZbCwAuP/59B0Lk9kakuAd7KbQprVO4GzdW8eS5++A9PUSqIyw==}
    dependencies:
      '@types/mdast': 3.0.10
      mdast-util-to-markdown: 1.3.0
      micromark-util-normalize-identifier: 1.0.0
    dev: false

  /mdast-util-gfm-strikethrough/1.0.1:
    resolution: {integrity: sha512-zKJbEPe+JP6EUv0mZ0tQUyLQOC+FADt0bARldONot/nefuISkaZFlmVK4tU6JgfyZGrky02m/I6PmehgAgZgqg==}
    dependencies:
      '@types/mdast': 3.0.10
      mdast-util-to-markdown: 1.3.0
    dev: false

  /mdast-util-gfm-table/1.0.4:
    resolution: {integrity: sha512-aEuoPwZyP4iIMkf2cLWXxx3EQ6Bmh2yKy9MVCg4i6Sd3cX80dcLEfXO/V4ul3pGH9czBK4kp+FAl+ZHmSUt9/w==}
    dependencies:
      markdown-table: 3.0.2
      mdast-util-from-markdown: 1.2.0
      mdast-util-to-markdown: 1.3.0
    transitivePeerDependencies:
      - supports-color
    dev: false

  /mdast-util-gfm-task-list-item/1.0.1:
    resolution: {integrity: sha512-KZ4KLmPdABXOsfnM6JHUIjxEvcx2ulk656Z/4Balw071/5qgnhz+H1uGtf2zIGnrnvDC8xR4Fj9uKbjAFGNIeA==}
    dependencies:
      '@types/mdast': 3.0.10
      mdast-util-to-markdown: 1.3.0
    dev: false

  /mdast-util-gfm/2.0.1:
    resolution: {integrity: sha512-42yHBbfWIFisaAfV1eixlabbsa6q7vHeSPY+cg+BBjX51M8xhgMacqH9g6TftB/9+YkcI0ooV4ncfrJslzm/RQ==}
    dependencies:
      mdast-util-from-markdown: 1.2.0
      mdast-util-gfm-autolink-literal: 1.0.2
      mdast-util-gfm-footnote: 1.0.1
      mdast-util-gfm-strikethrough: 1.0.1
      mdast-util-gfm-table: 1.0.4
      mdast-util-gfm-task-list-item: 1.0.1
      mdast-util-to-markdown: 1.3.0
    transitivePeerDependencies:
      - supports-color
    dev: false

  /mdast-util-mdx-expression/1.2.0:
    resolution: {integrity: sha512-wb36oi09XxqO9RVqgfD+xo8a7xaNgS+01+k3v0GKW0X0bYbeBmUZz22Z/IJ8SuphVlG+DNgNo9VoEaUJ3PKfJQ==}
    dependencies:
      '@types/estree-jsx': 0.0.1
      '@types/hast': 2.3.4
      '@types/mdast': 3.0.10
      mdast-util-from-markdown: 1.2.0
      mdast-util-to-markdown: 1.3.0
    transitivePeerDependencies:
      - supports-color
    dev: false

  /mdast-util-mdx-jsx/1.2.0:
    resolution: {integrity: sha512-5+ot/kfxYd3ChgEMwsMUO71oAfYjyRI3pADEK4I7xTmWLGQ8Y7ghm1CG36zUoUvDPxMlIYwQV/9DYHAUWdG4dA==}
    dependencies:
      '@types/estree-jsx': 0.0.1
      '@types/mdast': 3.0.10
      mdast-util-to-markdown: 1.3.0
      parse-entities: 4.0.0
      stringify-entities: 4.0.2
      unist-util-remove-position: 4.0.1
      unist-util-stringify-position: 3.0.2
      vfile-message: 3.1.2
    dev: false

  /mdast-util-to-hast/12.1.1:
    resolution: {integrity: sha512-qE09zD6ylVP14jV4mjLIhDBOrpFdShHZcEsYvvKGABlr9mGbV7mTlRWdoFxL/EYSTNDiC9GZXy7y8Shgb9Dtzw==}
    dependencies:
      '@types/hast': 2.3.4
      '@types/mdast': 3.0.10
      '@types/mdurl': 1.0.2
      mdast-util-definitions: 5.1.0
      mdurl: 1.0.1
      micromark-util-sanitize-uri: 1.0.0
      unist-builder: 3.0.0
      unist-util-generated: 2.0.0
      unist-util-position: 4.0.2
      unist-util-visit: 4.1.0
    dev: false

  /mdast-util-to-markdown/1.3.0:
    resolution: {integrity: sha512-6tUSs4r+KK4JGTTiQ7FfHmVOaDrLQJPmpjD6wPMlHGUVXoG9Vjc3jIeP+uyBWRf8clwB2blM+W7+KrlMYQnftA==}
    dependencies:
      '@types/mdast': 3.0.10
      '@types/unist': 2.0.6
      longest-streak: 3.0.1
      mdast-util-to-string: 3.1.0
      micromark-util-decode-string: 1.0.2
      unist-util-visit: 4.1.0
      zwitch: 2.0.2
    dev: false

  /mdast-util-to-string/3.1.0:
    resolution: {integrity: sha512-n4Vypz/DZgwo0iMHLQL49dJzlp7YtAJP+N07MZHpjPf/5XJuHUWstviF4Mn2jEiR/GNmtnRRqnwsXExk3igfFA==}
    dev: false

  /mdurl/1.0.1:
    resolution: {integrity: sha1-/oWy7HWlkDfyrf7BAP1sYBdhFS4=}
    dev: false

  /meow/6.1.1:
    resolution: {integrity: sha512-3YffViIt2QWgTy6Pale5QpopX/IvU3LPL03jOTqp6pGj3VjesdO/U8CuHMKpnQr4shCNCM5fd5XFFvIIl6JBHg==}
    engines: {node: '>=8'}
    dependencies:
      '@types/minimist': 1.2.2
      camelcase-keys: 6.2.2
      decamelize-keys: 1.1.0
      hard-rejection: 2.1.0
      minimist-options: 4.1.0
      normalize-package-data: 2.5.0
      read-pkg-up: 7.0.1
      redent: 3.0.0
      trim-newlines: 3.0.1
      type-fest: 0.13.1
      yargs-parser: 18.1.3
    dev: true

  /merge-stream/2.0.0:
    resolution: {integrity: sha512-abv/qOcuPfk3URPfDzmZU1LKmuw8kT+0nIHvKrKgFrwifol/doWcdA4ZqsWQ8ENrFKkd67Mfpo/LovbIUsbt3w==}
    dev: true

  /merge2/1.4.1:
    resolution: {integrity: sha512-8q7VEgMJW4J8tcfVPy8g09NcQwZdbwFEqhe/WZkoIzjn/3TGDwtOCYtXGxA3O8tPzpczCCDgv+P2P5y00ZJOOg==}
    engines: {node: '>= 8'}

  /micromark-core-commonmark/1.0.6:
    resolution: {integrity: sha512-K+PkJTxqjFfSNkfAhp4GB+cZPfQd6dxtTXnf+RjZOV7T4EEXnvgzOcnp+eSTmpGk9d1S9sL6/lqrgSNn/s0HZA==}
    dependencies:
      decode-named-character-reference: 1.0.1
      micromark-factory-destination: 1.0.0
      micromark-factory-label: 1.0.2
      micromark-factory-space: 1.0.0
      micromark-factory-title: 1.0.2
      micromark-factory-whitespace: 1.0.0
      micromark-util-character: 1.1.0
      micromark-util-chunked: 1.0.0
      micromark-util-classify-character: 1.0.0
      micromark-util-html-tag-name: 1.0.0
      micromark-util-normalize-identifier: 1.0.0
      micromark-util-resolve-all: 1.0.0
      micromark-util-subtokenize: 1.0.2
      micromark-util-symbol: 1.0.1
      micromark-util-types: 1.0.2
      uvu: 0.5.3
    dev: false

  /micromark-extension-gfm-autolink-literal/1.0.3:
    resolution: {integrity: sha512-i3dmvU0htawfWED8aHMMAzAVp/F0Z+0bPh3YrbTPPL1v4YAlCZpy5rBO5p0LPYiZo0zFVkoYh7vDU7yQSiCMjg==}
    dependencies:
      micromark-util-character: 1.1.0
      micromark-util-sanitize-uri: 1.0.0
      micromark-util-symbol: 1.0.1
      micromark-util-types: 1.0.2
      uvu: 0.5.3
    dev: false

  /micromark-extension-gfm-footnote/1.0.3:
    resolution: {integrity: sha512-bn62pC5y39rIo2g1RqZk1NhF7T7cJLuJlbevunQz41U0iPVCdVOFASe5/L1kke+DFKSgfCRhv24+o42cZ1+ADw==}
    dependencies:
      micromark-core-commonmark: 1.0.6
      micromark-factory-space: 1.0.0
      micromark-util-character: 1.1.0
      micromark-util-normalize-identifier: 1.0.0
      micromark-util-sanitize-uri: 1.0.0
      micromark-util-symbol: 1.0.1
      uvu: 0.5.3
    dev: false

  /micromark-extension-gfm-strikethrough/1.0.4:
    resolution: {integrity: sha512-/vjHU/lalmjZCT5xt7CcHVJGq8sYRm80z24qAKXzaHzem/xsDYb2yLL+NNVbYvmpLx3O7SYPuGL5pzusL9CLIQ==}
    dependencies:
      micromark-util-chunked: 1.0.0
      micromark-util-classify-character: 1.0.0
      micromark-util-resolve-all: 1.0.0
      micromark-util-symbol: 1.0.1
      micromark-util-types: 1.0.2
      uvu: 0.5.3
    dev: false

  /micromark-extension-gfm-table/1.0.5:
    resolution: {integrity: sha512-xAZ8J1X9W9K3JTJTUL7G6wSKhp2ZYHrFk5qJgY/4B33scJzE2kpfRL6oiw/veJTbt7jiM/1rngLlOKPWr1G+vg==}
    dependencies:
      micromark-factory-space: 1.0.0
      micromark-util-character: 1.1.0
      micromark-util-symbol: 1.0.1
      micromark-util-types: 1.0.2
      uvu: 0.5.3
    dev: false

  /micromark-extension-gfm-tagfilter/1.0.1:
    resolution: {integrity: sha512-Ty6psLAcAjboRa/UKUbbUcwjVAv5plxmpUTy2XC/3nJFL37eHej8jrHrRzkqcpipJliuBH30DTs7+3wqNcQUVA==}
    dependencies:
      micromark-util-types: 1.0.2
    dev: false

  /micromark-extension-gfm-task-list-item/1.0.3:
    resolution: {integrity: sha512-PpysK2S1Q/5VXi72IIapbi/jliaiOFzv7THH4amwXeYXLq3l1uo8/2Be0Ac1rEwK20MQEsGH2ltAZLNY2KI/0Q==}
    dependencies:
      micromark-factory-space: 1.0.0
      micromark-util-character: 1.1.0
      micromark-util-symbol: 1.0.1
      micromark-util-types: 1.0.2
      uvu: 0.5.3
    dev: false

  /micromark-extension-gfm/2.0.1:
    resolution: {integrity: sha512-p2sGjajLa0iYiGQdT0oelahRYtMWvLjy8J9LOCxzIQsllMCGLbsLW+Nc+N4vi02jcRJvedVJ68cjelKIO6bpDA==}
    dependencies:
      micromark-extension-gfm-autolink-literal: 1.0.3
      micromark-extension-gfm-footnote: 1.0.3
      micromark-extension-gfm-strikethrough: 1.0.4
      micromark-extension-gfm-table: 1.0.5
      micromark-extension-gfm-tagfilter: 1.0.1
      micromark-extension-gfm-task-list-item: 1.0.3
      micromark-util-combine-extensions: 1.0.0
      micromark-util-types: 1.0.2
    dev: false

  /micromark-extension-mdx-expression/1.0.3:
    resolution: {integrity: sha512-TjYtjEMszWze51NJCZmhv7MEBcgYRgb3tJeMAJ+HQCAaZHHRBaDCccqQzGizR/H4ODefP44wRTgOn2vE5I6nZA==}
    dependencies:
      micromark-factory-mdx-expression: 1.0.6
      micromark-factory-space: 1.0.0
      micromark-util-character: 1.1.0
      micromark-util-events-to-acorn: 1.0.4
      micromark-util-symbol: 1.0.1
      micromark-util-types: 1.0.2
      uvu: 0.5.3
    dev: false

  /micromark-extension-mdx-jsx/1.0.3:
    resolution: {integrity: sha512-VfA369RdqUISF0qGgv2FfV7gGjHDfn9+Qfiv5hEwpyr1xscRj/CiVRkU7rywGFCO7JwJ5L0e7CJz60lY52+qOA==}
    dependencies:
      '@types/acorn': 4.0.6
      estree-util-is-identifier-name: 2.0.0
      micromark-factory-mdx-expression: 1.0.6
      micromark-factory-space: 1.0.0
      micromark-util-character: 1.1.0
      micromark-util-symbol: 1.0.1
      micromark-util-types: 1.0.2
      uvu: 0.5.3
      vfile-message: 3.1.2
    dev: false

  /micromark-factory-destination/1.0.0:
    resolution: {integrity: sha512-eUBA7Rs1/xtTVun9TmV3gjfPz2wEwgK5R5xcbIM5ZYAtvGF6JkyaDsj0agx8urXnO31tEO6Ug83iVH3tdedLnw==}
    dependencies:
      micromark-util-character: 1.1.0
      micromark-util-symbol: 1.0.1
      micromark-util-types: 1.0.2
    dev: false

  /micromark-factory-label/1.0.2:
    resolution: {integrity: sha512-CTIwxlOnU7dEshXDQ+dsr2n+yxpP0+fn271pu0bwDIS8uqfFcumXpj5mLn3hSC8iw2MUr6Gx8EcKng1dD7i6hg==}
    dependencies:
      micromark-util-character: 1.1.0
      micromark-util-symbol: 1.0.1
      micromark-util-types: 1.0.2
      uvu: 0.5.3
    dev: false

  /micromark-factory-mdx-expression/1.0.6:
    resolution: {integrity: sha512-WRQIc78FV7KrCfjsEf/sETopbYjElh3xAmNpLkd1ODPqxEngP42eVRGbiPEQWpRV27LzqW+XVTvQAMIIRLPnNA==}
    dependencies:
      micromark-factory-space: 1.0.0
      micromark-util-character: 1.1.0
      micromark-util-events-to-acorn: 1.0.4
      micromark-util-symbol: 1.0.1
      micromark-util-types: 1.0.2
      unist-util-position-from-estree: 1.1.1
      uvu: 0.5.3
      vfile-message: 3.1.2
    dev: false

  /micromark-factory-space/1.0.0:
    resolution: {integrity: sha512-qUmqs4kj9a5yBnk3JMLyjtWYN6Mzfcx8uJfi5XAveBniDevmZasdGBba5b4QsvRcAkmvGo5ACmSUmyGiKTLZew==}
    dependencies:
      micromark-util-character: 1.1.0
      micromark-util-types: 1.0.2
    dev: false

  /micromark-factory-title/1.0.2:
    resolution: {integrity: sha512-zily+Nr4yFqgMGRKLpTVsNl5L4PMu485fGFDOQJQBl2NFpjGte1e86zC0da93wf97jrc4+2G2GQudFMHn3IX+A==}
    dependencies:
      micromark-factory-space: 1.0.0
      micromark-util-character: 1.1.0
      micromark-util-symbol: 1.0.1
      micromark-util-types: 1.0.2
      uvu: 0.5.3
    dev: false

  /micromark-factory-whitespace/1.0.0:
    resolution: {integrity: sha512-Qx7uEyahU1lt1RnsECBiuEbfr9INjQTGa6Err+gF3g0Tx4YEviPbqqGKNv/NrBaE7dVHdn1bVZKM/n5I/Bak7A==}
    dependencies:
      micromark-factory-space: 1.0.0
      micromark-util-character: 1.1.0
      micromark-util-symbol: 1.0.1
      micromark-util-types: 1.0.2
    dev: false

  /micromark-util-character/1.1.0:
    resolution: {integrity: sha512-agJ5B3unGNJ9rJvADMJ5ZiYjBRyDpzKAOk01Kpi1TKhlT1APx3XZk6eN7RtSz1erbWHC2L8T3xLZ81wdtGRZzg==}
    dependencies:
      micromark-util-symbol: 1.0.1
      micromark-util-types: 1.0.2
    dev: false

  /micromark-util-chunked/1.0.0:
    resolution: {integrity: sha512-5e8xTis5tEZKgesfbQMKRCyzvffRRUX+lK/y+DvsMFdabAicPkkZV6gO+FEWi9RfuKKoxxPwNL+dFF0SMImc1g==}
    dependencies:
      micromark-util-symbol: 1.0.1
    dev: false

  /micromark-util-classify-character/1.0.0:
    resolution: {integrity: sha512-F8oW2KKrQRb3vS5ud5HIqBVkCqQi224Nm55o5wYLzY/9PwHGXC01tr3d7+TqHHz6zrKQ72Okwtvm/xQm6OVNZA==}
    dependencies:
      micromark-util-character: 1.1.0
      micromark-util-symbol: 1.0.1
      micromark-util-types: 1.0.2
    dev: false

  /micromark-util-combine-extensions/1.0.0:
    resolution: {integrity: sha512-J8H058vFBdo/6+AsjHp2NF7AJ02SZtWaVUjsayNFeAiydTxUwViQPxN0Hf8dp4FmCQi0UUFovFsEyRSUmFH3MA==}
    dependencies:
      micromark-util-chunked: 1.0.0
      micromark-util-types: 1.0.2
    dev: false

  /micromark-util-decode-numeric-character-reference/1.0.0:
    resolution: {integrity: sha512-OzO9AI5VUtrTD7KSdagf4MWgHMtET17Ua1fIpXTpuhclCqD8egFWo85GxSGvxgkGS74bEahvtM0WP0HjvV0e4w==}
    dependencies:
      micromark-util-symbol: 1.0.1
    dev: false

  /micromark-util-decode-string/1.0.2:
    resolution: {integrity: sha512-DLT5Ho02qr6QWVNYbRZ3RYOSSWWFuH3tJexd3dgN1odEuPNxCngTCXJum7+ViRAd9BbdxCvMToPOD/IvVhzG6Q==}
    dependencies:
      decode-named-character-reference: 1.0.1
      micromark-util-character: 1.1.0
      micromark-util-decode-numeric-character-reference: 1.0.0
      micromark-util-symbol: 1.0.1
    dev: false

  /micromark-util-encode/1.0.1:
    resolution: {integrity: sha512-U2s5YdnAYexjKDel31SVMPbfi+eF8y1U4pfiRW/Y8EFVCy/vgxk/2wWTxzcqE71LHtCuCzlBDRU2a5CQ5j+mQA==}
    dev: false

  /micromark-util-events-to-acorn/1.0.4:
    resolution: {integrity: sha512-dpo8ecREK5s/KMph7jJ46RLM6g7N21CMc9LAJQbDLdbQnTpijigkSJPTIfLXZ+h5wdXlcsQ+b6ufAE9v76AdgA==}
    dependencies:
      '@types/acorn': 4.0.6
      '@types/estree': 0.0.50
      estree-util-visit: 1.1.0
      micromark-util-types: 1.0.2
      uvu: 0.5.3
      vfile-message: 3.1.2
    dev: false

  /micromark-util-html-tag-name/1.0.0:
    resolution: {integrity: sha512-NenEKIshW2ZI/ERv9HtFNsrn3llSPZtY337LID/24WeLqMzeZhBEE6BQ0vS2ZBjshm5n40chKtJ3qjAbVV8S0g==}
    dev: false

  /micromark-util-normalize-identifier/1.0.0:
    resolution: {integrity: sha512-yg+zrL14bBTFrQ7n35CmByWUTFsgst5JhA4gJYoty4Dqzj4Z4Fr/DHekSS5aLfH9bdlfnSvKAWsAgJhIbogyBg==}
    dependencies:
      micromark-util-symbol: 1.0.1
    dev: false

  /micromark-util-resolve-all/1.0.0:
    resolution: {integrity: sha512-CB/AGk98u50k42kvgaMM94wzBqozSzDDaonKU7P7jwQIuH2RU0TeBqGYJz2WY1UdihhjweivStrJ2JdkdEmcfw==}
    dependencies:
      micromark-util-types: 1.0.2
    dev: false

  /micromark-util-sanitize-uri/1.0.0:
    resolution: {integrity: sha512-cCxvBKlmac4rxCGx6ejlIviRaMKZc0fWm5HdCHEeDWRSkn44l6NdYVRyU+0nT1XC72EQJMZV8IPHF+jTr56lAg==}
    dependencies:
      micromark-util-character: 1.1.0
      micromark-util-encode: 1.0.1
      micromark-util-symbol: 1.0.1
    dev: false

  /micromark-util-subtokenize/1.0.2:
    resolution: {integrity: sha512-d90uqCnXp/cy4G881Ub4psE57Sf8YD0pim9QdjCRNjfas2M1u6Lbt+XZK9gnHL2XFhnozZiEdCa9CNfXSfQ6xA==}
    dependencies:
      micromark-util-chunked: 1.0.0
      micromark-util-symbol: 1.0.1
      micromark-util-types: 1.0.2
      uvu: 0.5.3
    dev: false

  /micromark-util-symbol/1.0.1:
    resolution: {integrity: sha512-oKDEMK2u5qqAptasDAwWDXq0tG9AssVwAx3E9bBF3t/shRIGsWIRG+cGafs2p/SnDSOecnt6hZPCE2o6lHfFmQ==}
    dev: false

  /micromark-util-types/1.0.2:
    resolution: {integrity: sha512-DCfg/T8fcrhrRKTPjRrw/5LLvdGV7BHySf/1LOZx7TzWZdYRjogNtyNq885z3nNallwr3QUKARjqvHqX1/7t+w==}
    dev: false

  /micromark/3.0.10:
    resolution: {integrity: sha512-ryTDy6UUunOXy2HPjelppgJ2sNfcPz1pLlMdA6Rz9jPzhLikWXv/irpWV/I2jd68Uhmny7hHxAlAhk4+vWggpg==}
    dependencies:
      '@types/debug': 4.1.7
      debug: 4.3.4
      decode-named-character-reference: 1.0.1
      micromark-core-commonmark: 1.0.6
      micromark-factory-space: 1.0.0
      micromark-util-character: 1.1.0
      micromark-util-chunked: 1.0.0
      micromark-util-combine-extensions: 1.0.0
      micromark-util-decode-numeric-character-reference: 1.0.0
      micromark-util-encode: 1.0.1
      micromark-util-normalize-identifier: 1.0.0
      micromark-util-resolve-all: 1.0.0
      micromark-util-sanitize-uri: 1.0.0
      micromark-util-subtokenize: 1.0.2
      micromark-util-symbol: 1.0.1
      micromark-util-types: 1.0.2
      uvu: 0.5.3
    transitivePeerDependencies:
      - supports-color
    dev: false

  /micromatch/4.0.4:
    resolution: {integrity: sha512-pRmzw/XUcwXGpD9aI9q/0XOwLNygjETJ8y0ao0wdqprrzDa4YnxLcz7fQRZr8voh8V10kGhABbNcHVk5wHgWwg==}
    engines: {node: '>=8.6'}
    dependencies:
      braces: 3.0.2
      picomatch: 2.3.1

  /micromorph/0.1.2:
    resolution: {integrity: sha512-pDEgWjUoCMBwME8z8UiCOO6FKH0It1LASFh8hFSk8uSyfyw6rqY4PBk2LiIEPaVHwtLDhozp4Pr0I+yAUfCpiA==}
    dev: false

  /mime/3.0.0:
    resolution: {integrity: sha512-jSCU7/VB1loIWBZe14aEYHU/+1UMEHoaO7qxCOVJOw9GgH72VAWppxNcjU+x9a2k3GSIBXNKxXQFqRvvZ7vr3A==}
    engines: {node: '>=10.0.0'}
    hasBin: true
    dev: false

  /mimic-fn/2.1.0:
    resolution: {integrity: sha512-OqbOk5oEQeAZ8WXWydlu9HJjz9WVdEIvamMCcXmuqUYjTknH/sqsWvhQ3vgwKFRR1HpjvNBKQ37nbJgYzGqGcg==}
    engines: {node: '>=6'}

  /mimic-fn/4.0.0:
    resolution: {integrity: sha512-vqiC06CuhBTUdZH+RYl8sFrL096vA45Ok5ISO6sE/Mr1jRbGH4Csnhi8f3wKVl7x8mO4Au7Ir9D3Oyv1VYMFJw==}
    engines: {node: '>=12'}
    dev: true

  /mimic-response/3.1.0:
    resolution: {integrity: sha512-z0yWI+4FDrrweS8Zmt4Ej5HdJmky15+L2e6Wgn3+iK5fWzb6T3fhNFq2+MeTRb064c6Wr4N/wv0DzQTjNzHNGQ==}
    engines: {node: '>=10'}
    dev: true

  /min-indent/1.0.1:
    resolution: {integrity: sha512-I9jwMn07Sy/IwOj3zVkVik2JTvgpaykDZEigL6Rx6N9LbMywwUSMtxET+7lVoDLLd3O3IXwJwvuuns8UB/HeAg==}
    engines: {node: '>=4'}

  /minimatch/3.1.2:
    resolution: {integrity: sha512-J7p63hRiAjw1NDEww1W7i37+ByIrOWO5XQQAzZ3VOcL0PNybwpfmV/N05zFAzwQ9USyEcX6t3UO+K5aqBQOIHw==}
    dependencies:
      brace-expansion: 1.1.11

  /minimatch/4.2.1:
    resolution: {integrity: sha512-9Uq1ChtSZO+Mxa/CL1eGizn2vRn3MlLgzhT0Iz8zaY8NdvxvB0d5QdPFmCKf7JKA9Lerx5vRrnwO03jsSfGG9g==}
    engines: {node: '>=10'}
    dependencies:
      brace-expansion: 1.1.11
    dev: true

  /minimist-options/4.1.0:
    resolution: {integrity: sha512-Q4r8ghd80yhO/0j1O3B2BjweX3fiHg9cdOwjJd2J76Q135c+NDxGCqdYKQ1SKBuFfgWbAUzBfvYjPUEeNgqN1A==}
    engines: {node: '>= 6'}
    dependencies:
      arrify: 1.0.1
      is-plain-obj: 1.1.0
      kind-of: 6.0.3
    dev: true

  /minimist/1.2.5:
    resolution: {integrity: sha512-FM9nNUYrRBAELZQT3xeZQ7fmMOBg6nWNmJKTcgsJeaLstP/UODVpGsr5OhXhhXg6f+qtJ8uiZ+PUxkDWcgIXLw==}

  /minipass/3.1.6:
    resolution: {integrity: sha512-rty5kpw9/z8SX9dmxblFA6edItUmwJgMeYDZRrwlIVN27i8gysGbznJwUggw2V/FVqFSDdWy040ZPS811DYAqQ==}
    engines: {node: '>=8'}
    dependencies:
      yallist: 4.0.0
    dev: false

  /minizlib/2.1.2:
    resolution: {integrity: sha512-bAxsR8BVfj60DWXHE3u30oHzfl4G7khkSuPW+qvpd7jFRHm7dLxOjUk1EHACJ/hxLY8phGJ0YhYHZo7jil7Qdg==}
    engines: {node: '>= 8'}
    dependencies:
      minipass: 3.1.6
      yallist: 4.0.0
    dev: false

  /mixme/0.5.4:
    resolution: {integrity: sha512-3KYa4m4Vlqx98GPdOHghxSdNtTvcP8E0kkaJ5Dlh+h2DRzF7zpuVVcA8B0QpKd11YJeP9QQ7ASkKzOeu195Wzw==}
    engines: {node: '>= 8.0.0'}
    dev: true

  /mkdirp-classic/0.5.3:
    resolution: {integrity: sha512-gKLcREMhtuZRwRAfqP3RFW+TK4JqApVBtOIftVgjuABpAtpxhPGaDcfvbhNvD0B8iD1oUr/txX35NjcaY6Ns/A==}
    dev: true

  /mkdirp/0.5.5:
    resolution: {integrity: sha512-NKmAlESf6jMGym1++R0Ra7wvhV+wFW63FaSOFPwRahvea0gMUcGUhVeAg/0BC0wiv9ih5NYPB1Wn1UEI1/L+xQ==}
    hasBin: true
    dependencies:
      minimist: 1.2.5
    dev: false

  /mkdirp/1.0.4:
    resolution: {integrity: sha512-vVqVZQyf3WLx2Shd0qJ9xuvqgAyKPLAiqITEtqW0oIUjzo3PePDd6fW9iFz30ef7Ysp/oiWqbhszeGWW2T6Gzw==}
    engines: {node: '>=10'}
    hasBin: true
    dev: false

  /mocha/9.2.2:
    resolution: {integrity: sha512-L6XC3EdwT6YrIk0yXpavvLkn8h+EU+Y5UcCHKECyMbdUIxyMuZj4bX4U9e1nvnvUUvQVsV2VHQr5zLdcUkhW/g==}
    engines: {node: '>= 12.0.0'}
    hasBin: true
    dependencies:
      '@ungap/promise-all-settled': 1.1.2
      ansi-colors: 4.1.1
      browser-stdout: 1.3.1
      chokidar: 3.5.3
      debug: 4.3.3_supports-color@8.1.1
      diff: 5.0.0
      escape-string-regexp: 4.0.0
      find-up: 5.0.0
      glob: 7.2.0
      growl: 1.10.5
      he: 1.2.0
      js-yaml: 4.1.0
      log-symbols: 4.1.0
      minimatch: 4.2.1
      ms: 2.1.3
      nanoid: 3.3.1
      serialize-javascript: 6.0.0
      strip-json-comments: 3.1.1
      supports-color: 8.1.1
      which: 2.0.2
      workerpool: 6.2.0
      yargs: 16.2.0
      yargs-parser: 20.2.4
      yargs-unparser: 2.0.0
    dev: true

  /mri/1.2.0:
    resolution: {integrity: sha512-tzzskb3bG8LvYGFF/mDTpq3jpI6Q9wc3LEmBaghu+DdCssd1FakN7Bc0hVNmEyGq1bq3RgfkCb3cmQLpNPOroA==}
    engines: {node: '>=4'}

  /mrmime/1.0.0:
    resolution: {integrity: sha512-a70zx7zFfVO7XpnQ2IX1Myh9yY4UYvfld/dikWRnsXxbyvMcfz+u6UfgNAtH+k2QqtJuzVpv6eLTx1G2+WKZbQ==}
    engines: {node: '>=10'}

  /ms/2.1.2:
    resolution: {integrity: sha512-sGkPx+VjMtmA6MX27oA4FBFELFCZZ4S4XqeGOXCv68tT+jb3vk/RyaKWP0PTKyWtmLSM0b+adUTEvbs1PEaH2w==}

  /ms/2.1.3:
    resolution: {integrity: sha512-6FlzubTLZG3J2a/NVCAleEhjzq5oxgHyaCU9yYXvcLsvoVaHJq/s5xXI6/XXP6tz7R9xAOtHnSO/tXtF3WRTlA==}
    dev: true

  /nanoid/3.3.1:
    resolution: {integrity: sha512-n6Vs/3KGyxPQd6uO0eH4Bv0ojGSUvuLlIHtC3Y0kEO23YRge8H9x1GCzLn28YX0H66pMkxuaeESFq4tKISKwdw==}
    engines: {node: ^10 || ^12 || ^13.7 || ^14 || >=15.0.1}
    hasBin: true

  /nanostores/0.5.12:
    resolution: {integrity: sha512-5BccS7nNInTc7Noz2gv19gyx5h5y6m72nj6ZnCTV98GdFdwvcFJf2MMl+7VsX76E1toV1YrLqlDn+R+OF73PVg==}
    engines: {node: ^12.0.0 || ^14.0.0 || >=16.0.0}
    dev: false

  /napi-build-utils/1.0.2:
    resolution: {integrity: sha512-ONmRUqK7zj7DWX0D9ADe03wbwOBZxNAfF20PlGfCWQcD3+/MakShIHrMqx9YwPTfxDdF1zLeL+RGZiR9kGMLdg==}
    dev: true

  /natural-compare/1.4.0:
    resolution: {integrity: sha1-Sr6/7tdUHywnrPspvbvRXI1bpPc=}
    dev: true

  /netmask/2.0.2:
    resolution: {integrity: sha512-dBpDMdxv9Irdq66304OLfEmQ9tbNRFnFTuZiLo+bD+r332bBmMJ8GBLXklIXXgxd3+v9+KUnZaUR5PJMa75Gsg==}
    engines: {node: '>= 0.4.0'}
    dev: true

  /nlcst-to-string/2.0.4:
    resolution: {integrity: sha512-3x3jwTd6UPG7vi5k4GEzvxJ5rDA7hVUIRNHPblKuMVP9Z3xmlsd9cgLcpAMkc5uPOBna82EeshROFhsPkbnTZg==}
    dev: false

  /nlcst-to-string/3.1.0:
    resolution: {integrity: sha512-Y8HQWKw/zrHTCnu2zcFBN1dV6vN0NUG7s5fkEj380G8tF3R+vA2KG+tDl2QoHVQCTHGHVXwoni2RQkDSFQb1PA==}
    dependencies:
      '@types/nlcst': 1.0.0
    dev: false

  /node-abi/3.8.0:
    resolution: {integrity: sha512-tzua9qWWi7iW4I42vUPKM+SfaF0vQSLAm4yO5J83mSwB7GeoWrDKC/K+8YCnYNwqP5duwazbw2X9l4m8SC2cUw==}
    engines: {node: '>=10'}
    dependencies:
      semver: 7.3.5
    dev: true

  /node-addon-api/4.3.0:
    resolution: {integrity: sha512-73sE9+3UaLYYFmDsFZnqCInzPyh3MqIwZO9cw58yIqAZhONrrabrYyYe3TuIqtIiOuTXVhsGau8hcrhhwSsDIQ==}
    dev: true

  /node-domexception/1.0.0:
    resolution: {integrity: sha512-/jKZoMpw0F8GRwl4/eLROPA3cfcXtLApP0QzLmUT/HuPCZWyB7IY9ZrMeKw2O/nFIqPQB3PVM9aYm0F312AXDQ==}
    engines: {node: '>=10.5.0'}

  /node-fetch/2.6.7:
    resolution: {integrity: sha512-ZjMPFEfVx5j+y2yF35Kzx5sF7kDzxuDj6ziH4FFbOp87zKDZNx8yExJIb05OGF4Nlt9IHFIMBkRl41VdvcNdbQ==}
    engines: {node: 4.x || >=6.0.0}
    peerDependencies:
      encoding: ^0.1.0
    peerDependenciesMeta:
      encoding:
        optional: true
    dependencies:
      whatwg-url: 5.0.0

  /node-fetch/3.2.3:
    resolution: {integrity: sha512-AXP18u4pidSZ1xYXRDPY/8jdv3RAozIt/WLNR/MBGZAz+xjtlr90RvCnsvHQRiXyWliZF/CpytExp32UU67/SA==}
    engines: {node: ^12.20.0 || ^14.13.1 || >=16.0.0}
    dependencies:
      data-uri-to-buffer: 4.0.0
      fetch-blob: 3.1.5
      formdata-polyfill: 4.0.10

  /node-releases/2.0.2:
    resolution: {integrity: sha512-XxYDdcQ6eKqp/YjI+tb2C5WM2LgjnZrfYg4vgQt49EK268b6gYCHsBLrK2qvJo4FmCtqmKezb0WZFK4fkrZNsg==}

  /normalize-package-data/2.5.0:
    resolution: {integrity: sha512-/5CMN3T0R4XTj4DcGaexo+roZSdSFW/0AOOTROrjxzCG1wrWXEsGbRKevjlIL+ZDE4sZlJr5ED4YW0yqmkK+eA==}
    dependencies:
      hosted-git-info: 2.8.9
      resolve: 1.22.0
      semver: 5.7.1
      validate-npm-package-license: 3.0.4
    dev: true

  /normalize-path/3.0.0:
    resolution: {integrity: sha512-6eZs5Ls3WtCisHWp9S2GUy8dqkpGi4BVSz3GaqiE6ezub0512ESztXUwUB6C6IKbQkY2Pnb/mD4WYojCRwcwLA==}
    engines: {node: '>=0.10.0'}

  /normalize-range/0.1.2:
    resolution: {integrity: sha1-LRDAa9/TEuqXd2laTShDlFa3WUI=}
    engines: {node: '>=0.10.0'}

  /not/0.1.0:
    resolution: {integrity: sha1-yWkcF0bFXc++VMvYvU/wQbwrUZ0=}

  /npm-run-path/4.0.1:
    resolution: {integrity: sha512-S48WzZW777zhNIrn7gxOlISNAqi9ZC/uQFnRdbeIHhZhCA6UqpkOT8T1G7BvfdgP4Er8gF4sUbaS0i7QvIfCWw==}
    engines: {node: '>=8'}
    dependencies:
      path-key: 3.1.1
    dev: true

  /npm-run-path/5.1.0:
    resolution: {integrity: sha512-sJOdmRGrY2sjNTRMbSvluQqg+8X7ZK61yvzBEIDhz4f8z1TZFYABsqjjCBd/0PUNE9M6QDgHJXQkGUEm7Q+l9Q==}
    engines: {node: ^12.20.0 || ^14.13.1 || >=16.0.0}
    dependencies:
      path-key: 4.0.0
    dev: true

  /npmlog/4.1.2:
    resolution: {integrity: sha512-2uUqazuKlTaSI/dC8AzicUck7+IrEaOnN/e0jd3Xtt1KcGpwx30v50mL7oPyr/h9bL3E4aZccVwpwP+5W9Vjkg==}
    dependencies:
      are-we-there-yet: 1.1.7
      console-control-strings: 1.1.0
      gauge: 2.7.4
      set-blocking: 2.0.0
    dev: true

  /nth-check/2.0.1:
    resolution: {integrity: sha512-it1vE95zF6dTT9lBsYbxvqh0Soy4SPowchj0UBGj/V6cTPnXXtQOPUbhZ6CmGzAD/rW22LQK6E96pcdJXk4A4w==}
    dependencies:
      boolbase: 1.0.0

  /number-is-nan/1.0.1:
    resolution: {integrity: sha1-CXtgK1NCKlIsGvuHkDGDNpQaAR0=}
    engines: {node: '>=0.10.0'}
    dev: true

  /object-assign/4.1.1:
    resolution: {integrity: sha1-IQmtx5ZYh8/AXLvUQsrIv7s2CGM=}
    engines: {node: '>=0.10.0'}

  /object-hash/2.2.0:
    resolution: {integrity: sha512-gScRMn0bS5fH+IuwyIFgnh9zBdo4DV+6GhygmWM9HyNJSgS0hScp1f5vjtm7oIIOiT9trXrShAkLFSc2IqKNgw==}
    engines: {node: '>= 6'}

  /object-inspect/1.12.0:
    resolution: {integrity: sha512-Ho2z80bVIvJloH+YzRmpZVQe87+qASmBUKZDWgx9cu+KDrX2ZDH/3tMy+gXbZETVGs2M8YdxObOh7XAtim9Y0g==}

  /object-is/1.1.5:
    resolution: {integrity: sha512-3cyDsyHgtmi7I7DfSSI2LDp6SK2lwvtbg0p0R1e0RvTqF5ceGx+K2dfSjm1bKDMVCFEDAQvy+o8c6a7VujOddw==}
    engines: {node: '>= 0.4'}
    dependencies:
      call-bind: 1.0.2
      define-properties: 1.1.3
    dev: false

  /object-keys/1.1.1:
    resolution: {integrity: sha512-NuAESUOUMrlIXOfHKzD6bpPu3tYt3xvjNdRIQ+FeT0lNb4K8WR70CaDxhuNguS2XG+GjkyMwOzsN5ZktImfhLA==}
    engines: {node: '>= 0.4'}

  /object.assign/4.1.2:
    resolution: {integrity: sha512-ixT2L5THXsApyiUPYKmW+2EHpXXe5Ii3M+f4e+aJFAHao5amFRW6J0OO6c/LU8Be47utCx2GL89hxGB6XSmKuQ==}
    engines: {node: '>= 0.4'}
    dependencies:
      call-bind: 1.0.2
      define-properties: 1.1.3
      has-symbols: 1.0.3
      object-keys: 1.1.1

  /once/1.4.0:
    resolution: {integrity: sha1-WDsap3WWHUsROsF9nFC6753Xa9E=}
    dependencies:
      wrappy: 1.0.2

  /onetime/5.1.2:
    resolution: {integrity: sha512-kbpaSSGJTWdAY5KPVeMOKXSrPtr8C8C7wodJbcsd51jRnmD+GZu8Y0VoU6Dm5Z4vWr0Ig/1NKuWRKf7j5aaYSg==}
    engines: {node: '>=6'}
    dependencies:
      mimic-fn: 2.1.0

  /onetime/6.0.0:
    resolution: {integrity: sha512-1FlR+gjXK7X+AsAHso35MnyN5KqGwJRi/31ft6x0M194ht7S+rWAvd7PHss9xSKMzE0asv1pyIHaJYq+BbacAQ==}
    engines: {node: '>=12'}
    dependencies:
      mimic-fn: 4.0.0
    dev: true

  /optionator/0.8.3:
    resolution: {integrity: sha512-+IW9pACdk3XWmmTXG8m3upGUJst5XRGzxMRjXzAuJ1XnIFNvfhjjIuYkDvysnPQ7qzqVzLt78BCruntqRhWQbA==}
    engines: {node: '>= 0.8.0'}
    dependencies:
      deep-is: 0.1.4
      fast-levenshtein: 2.0.6
      levn: 0.3.0
      prelude-ls: 1.1.2
      type-check: 0.3.2
      word-wrap: 1.2.3
    dev: true

  /optionator/0.9.1:
    resolution: {integrity: sha512-74RlY5FCnhq4jRxVUPKDaRwrVNXMqsGsiW6AJw4XK8hmtm10wC0ypZBLw5IIp85NZMr91+qd1RvvENwg7jjRFw==}
    engines: {node: '>= 0.8.0'}
    dependencies:
      deep-is: 0.1.4
      fast-levenshtein: 2.0.6
      levn: 0.4.1
      prelude-ls: 1.2.1
      type-check: 0.4.0
      word-wrap: 1.2.3
    dev: true

  /ora/6.1.0:
    resolution: {integrity: sha512-CxEP6845hLK+NHFWZ+LplGO4zfw4QSfxTlqMfvlJ988GoiUeZDMzCvqsZkFHv69sPICmJH1MDxZoQFOKXerAVw==}
    engines: {node: ^12.20.0 || ^14.13.1 || >=16.0.0}
    dependencies:
      bl: 5.0.0
      chalk: 5.0.1
      cli-cursor: 4.0.0
      cli-spinners: 2.6.1
      is-interactive: 2.0.0
      is-unicode-supported: 1.1.0
      log-symbols: 5.1.0
      strip-ansi: 7.0.1
      wcwidth: 1.0.1
    dev: false

  /os-tmpdir/1.0.2:
    resolution: {integrity: sha1-u+Z0BseaqFxc/sdm/lc0VV36EnQ=}
    engines: {node: '>=0.10.0'}
    dev: true

  /outdent/0.5.0:
    resolution: {integrity: sha512-/jHxFIzoMXdqPzTaCpFzAAWhpkSjZPF4Vsn6jAfNpmbH/ymsmd7Qc6VE9BGn0L6YMj6uwpQLxCECpus4ukKS9Q==}
    dev: true

  /p-filter/2.1.0:
    resolution: {integrity: sha512-ZBxxZ5sL2HghephhpGAQdoskxplTwr7ICaehZwLIlfL6acuVgZPm8yBNuRAFBGEqtD/hmUeq9eqLg2ys9Xr/yw==}
    engines: {node: '>=8'}
    dependencies:
      p-map: 2.1.0
    dev: true

  /p-limit/2.3.0:
    resolution: {integrity: sha512-//88mFWSJx8lxCzwdAABTJL2MyWB12+eIY7MDL2SqLmAkeKU9qxRvWuSyTjm3FUmpBEMuFfckAIqEaVGUDxb6w==}
    engines: {node: '>=6'}
    dependencies:
      p-try: 2.2.0
    dev: true

  /p-limit/3.1.0:
    resolution: {integrity: sha512-TYOanM3wGwNGsZN2cVTYPArw454xnXj5qmWF1bEoAc4+cU/ol7GVh7odevjp1FNHduHc3KZMcFduxU5Xc6uJRQ==}
    engines: {node: '>=10'}
    dependencies:
      yocto-queue: 0.1.0
    dev: true

  /p-locate/4.1.0:
    resolution: {integrity: sha512-R79ZZ/0wAxKGu3oYMlz8jy/kbhsNrS7SKZ7PxEHBgJ5+F2mtFW2fK2cOtBh1cHYkQsbzFV7I+EoRKe6Yt0oK7A==}
    engines: {node: '>=8'}
    dependencies:
      p-limit: 2.3.0
    dev: true

  /p-locate/5.0.0:
    resolution: {integrity: sha512-LaNjtRWUBY++zB5nE/NwcaoMylSPk+S+ZHNB1TzdbMJMny6dynpAGt7X/tl/QYq3TIeE6nxHppbo2LGymrG5Pw==}
    engines: {node: '>=10'}
    dependencies:
      p-limit: 3.1.0
    dev: true

  /p-map/2.1.0:
    resolution: {integrity: sha512-y3b8Kpd8OAN444hxfBbFfj1FY/RjtTd8tzYwhUqNYXx0fXx2iX4maP4Qr6qhIKbQXI02wTLAda4fYUbDagTUFw==}
    engines: {node: '>=6'}
    dev: true

  /p-map/4.0.0:
    resolution: {integrity: sha512-/bjOqmgETBYB5BoEeGVea8dmvHb2m9GLy1E9W43yeyfP6QQCZGFNa+XRceJEuDB6zqr+gKpIAmlLebMpykw/MQ==}
    engines: {node: '>=10'}
    dependencies:
      aggregate-error: 3.1.0
    dev: true

  /p-try/2.2.0:
    resolution: {integrity: sha512-R4nPAVTAU0B9D35/Gk3uJf/7XYbQcyohSKdvAxIRSNghFl4e71hVoGnBNQz9cWaXxO2I10KTC+3jMdvvoKw6dQ==}
    engines: {node: '>=6'}
    dev: true

  /pac-proxy-agent/5.0.0:
    resolution: {integrity: sha512-CcFG3ZtnxO8McDigozwE3AqAw15zDvGH+OjXO4kzf7IkEKkQ4gxQ+3sdF50WmhQ4P/bVusXcqNE2S3XrNURwzQ==}
    engines: {node: '>= 8'}
    dependencies:
      '@tootallnate/once': 1.1.2
      agent-base: 6.0.2
      debug: 4.3.4
      get-uri: 3.0.2
      http-proxy-agent: 4.0.1
      https-proxy-agent: 5.0.0
      pac-resolver: 5.0.0
      raw-body: 2.5.1
      socks-proxy-agent: 5.0.1
    transitivePeerDependencies:
      - supports-color
    dev: true

  /pac-resolver/5.0.0:
    resolution: {integrity: sha512-H+/A6KitiHNNW+bxBKREk2MCGSxljfqRX76NjummWEYIat7ldVXRU3dhRIE3iXZ0nvGBk6smv3nntxKkzRL8NA==}
    engines: {node: '>= 8'}
    dependencies:
      degenerator: 3.0.2
      ip: 1.1.5
      netmask: 2.0.2
    dev: true

  /parent-module/1.0.1:
    resolution: {integrity: sha512-GQ2EWRpQV8/o+Aw8YqtfZZPfNRWZYkbidE9k5rpl/hC3vtHHBfGm2Ifi6qWV+coDGkrUKZAxE3Lot5kcsRlh+g==}
    engines: {node: '>=6'}
    dependencies:
      callsites: 3.1.0

  /parse-entities/4.0.0:
    resolution: {integrity: sha512-5nk9Fn03x3rEhGaX1FU6IDwG/k+GxLXlFAkgrbM1asuAFl3BhdQWvASaIsmwWypRNcZKHPYnIuOSfIWEyEQnPQ==}
    dependencies:
      '@types/unist': 2.0.6
      character-entities: 2.0.1
      character-entities-legacy: 3.0.0
      character-reference-invalid: 2.0.1
      decode-named-character-reference: 1.0.1
      is-alphanumerical: 2.0.1
      is-decimal: 2.0.1
      is-hexadecimal: 2.0.1
    dev: false

  /parse-json/5.2.0:
    resolution: {integrity: sha512-ayCKvm/phCGxOkYRSCM82iDwct8/EonSEgCSxWxD7ve6jHggsFl4fZVQBPRNgQoKiuV/odhFrGzQXZwbifC8Rg==}
    engines: {node: '>=8'}
    dependencies:
      '@babel/code-frame': 7.16.7
      error-ex: 1.3.2
      json-parse-even-better-errors: 2.3.1
      lines-and-columns: 1.2.4

  /parse-latin/5.0.0:
    resolution: {integrity: sha512-Ht+4/+AUySMS5HKGAiQpBmkFsHSoGrj6Y83flLCa5OIBdtsVkO3UD4OtboJ0O0vZiOznH02x8qlwg9KLUVXuNg==}
    dependencies:
      nlcst-to-string: 2.0.4
      unist-util-modify-children: 2.0.0
      unist-util-visit-children: 1.1.4
    dev: false

  /parse5-htmlparser2-tree-adapter/6.0.1:
    resolution: {integrity: sha512-qPuWvbLgvDGilKc5BoicRovlT4MtYT6JfJyBOMDsKoiT+GiuP5qyrPCnR9HcPECIJJmZh5jRndyNThnhhb/vlA==}
    dependencies:
      parse5: 6.0.1
    dev: true

  /parse5/6.0.1:
    resolution: {integrity: sha512-Ofn/CTFzRGTTxwpNEs9PP93gXShHcTq255nzRYSKe8AkVpZY7e1fpmTfOyoIvjP5HG7Z2ZM7VS9PPhQGW2pOpw==}

  /path-browserify/1.0.1:
    resolution: {integrity: sha512-b7uo2UCUOYZcnF/3ID0lulOJi/bafxa1xPe7ZPsammBSpjSWQkjNxlt635YGS2MiR9GjvuXCtz2emr3jbsz98g==}
    dev: false

  /path-exists/4.0.0:
    resolution: {integrity: sha512-ak9Qy5Q7jYb2Wwcey5Fpvg2KoAc/ZIhLSLOSBmRmygPsGwkVVt0fZa0qrtMz+m6tJTAHfZQ8FnmB4MG4LWy7/w==}
    engines: {node: '>=8'}
    dev: true

  /path-is-absolute/1.0.1:
    resolution: {integrity: sha1-F0uSaHNVNP+8es5r9TpanhtcX18=}
    engines: {node: '>=0.10.0'}

  /path-key/3.1.1:
    resolution: {integrity: sha512-ojmeN0qd+y0jszEtoY48r0Peq5dwMEkIlCOu6Q5f41lfkswXuKtYrhgoTpLnyIcHm24Uhqx+5Tqm2InSwLhE6Q==}
    engines: {node: '>=8'}
    dev: true

  /path-key/4.0.0:
    resolution: {integrity: sha512-haREypq7xkM7ErfgIyA0z+Bj4AGKlMSdlQE2jvJo6huWD1EdkKYV+G/T4nq0YEF2vgTT8kqMFKo1uHn950r4SQ==}
    engines: {node: '>=12'}
    dev: true

  /path-parse/1.0.7:
    resolution: {integrity: sha512-LDJzPVEEEPR+y48z93A0Ed0yXb8pAByGWo/k5YYdYgpY2/2EsOsksJrq7lOHxryrVOn1ejG6oAp8ahvOIQD8sw==}

  /path-to-regexp/6.2.0:
    resolution: {integrity: sha512-f66KywYG6+43afgE/8j/GoiNyygk/bnoCbps++3ErRKsIYkGGupyv07R2Ok5m9i67Iqc+T2g1eAUGUPzWhYTyg==}
    dev: false

  /path-type/4.0.0:
    resolution: {integrity: sha512-gDKb8aZMDeD/tZWs9P6+q0J9Mwkdl6xMV8TjnGP3qJVJ06bdMgkbBlLU8IdfOsIsFz2BW1rNVT3XuNEl8zPAvw==}
    engines: {node: '>=8'}

  /pathe/0.2.0:
    resolution: {integrity: sha512-sTitTPYnn23esFR3RlqYBWn4c45WGeLcsKzQiUpXJAyfcWkolvlYpV8FLo7JishK946oQwMFUCHXQ9AjGPKExw==}
    dev: true

  /pathval/1.1.1:
    resolution: {integrity: sha512-Dp6zGqpTdETdR63lehJYPeIOqpiNBNtc7BpWSLrOje7UaIsE5aY92r/AunQA7rsXvet3lrJ3JnZX29UPTKXyKQ==}
    dev: true

  /picocolors/1.0.0:
    resolution: {integrity: sha512-1fygroTLlHu66zi26VoTDv8yRgm0Fccecssto+MhsZ0D/DGW2sm8E8AjW7NU5VVTRt5GxbeZ5qBuJr+HyLYkjQ==}

  /picomatch/2.3.1:
    resolution: {integrity: sha512-JU3teHTNjmE2VCGFzuY8EXzCDVwEqB2a8fsIvwaStHhAWJEeVd1o1QD80CU6+ZdEXXSLbSsuLwJjkCBWqRQUVA==}
    engines: {node: '>=8.6'}

  /pify/4.0.1:
    resolution: {integrity: sha512-uB80kBFb/tfd68bVleG9T5GGsGPjJrLAUpR5PZIrhBnIaRTQRjqdJSsIKkOP6OAIFbj7GOrcudc5pNjZ+geV2g==}
    engines: {node: '>=6'}
    dev: true

  /pkg-dir/4.2.0:
    resolution: {integrity: sha512-HRDzbaKjC+AOWVXxAU/x54COGeIv9eb+6CkDSQoNTt4XyWoIJvuPsXizxu/Fr23EiekbtZwmh1IcIG/l/a10GQ==}
    engines: {node: '>=8'}
    dependencies:
      find-up: 4.1.0
    dev: true

  /postcss-js/4.0.0_postcss@8.4.12:
    resolution: {integrity: sha512-77QESFBwgX4irogGVPgQ5s07vLvFqWr228qZY+w6lW599cRlK/HmnlivnnVUxkjHnCu4J16PDMHcH+e+2HbvTQ==}
    engines: {node: ^12 || ^14 || >= 16}
    peerDependencies:
      postcss: ^8.3.3
    dependencies:
      camelcase-css: 2.0.1
      postcss: 8.4.12

  /postcss-load-config/3.1.3:
    resolution: {integrity: sha512-5EYgaM9auHGtO//ljHH+v/aC/TQ5LHXtL7bQajNAUBKUVKiYE8rYpFms7+V26D9FncaGe2zwCoPQsFKb5zF/Hw==}
    engines: {node: '>= 10'}
    peerDependencies:
      ts-node: '>=9.0.0'
    peerDependenciesMeta:
      ts-node:
        optional: true
    dependencies:
      lilconfig: 2.0.4
      yaml: 1.10.2

  /postcss-nested/5.0.6_postcss@8.4.12:
    resolution: {integrity: sha512-rKqm2Fk0KbA8Vt3AdGN0FB9OBOMDVajMG6ZCf/GoHgdxUJ4sBFp0A/uMIRm+MJUdo33YXEtjqIz8u7DAp8B7DA==}
    engines: {node: '>=12.0'}
    peerDependencies:
      postcss: ^8.2.14
    dependencies:
      postcss: 8.4.12
      postcss-selector-parser: 6.0.9

  /postcss-selector-parser/6.0.9:
    resolution: {integrity: sha512-UO3SgnZOVTwu4kyLR22UQ1xZh086RyNZppb7lLAKBFK8a32ttG5i87Y/P3+2bRSjZNyJ1B7hfFNo273tKe9YxQ==}
    engines: {node: '>=4'}
    dependencies:
      cssesc: 3.0.0
      util-deprecate: 1.0.2

  /postcss-value-parser/4.2.0:
    resolution: {integrity: sha512-1NNCs6uurfkVbeXG4S8JFT9t19m45ICnif8zWLd5oPSZ50QnwMfK+H3jv408d4jw/7Bttv5axS5IiHoLaVNHeQ==}

  /postcss/8.4.12:
    resolution: {integrity: sha512-lg6eITwYe9v6Hr5CncVbK70SoioNQIq81nsaG86ev5hAidQvmOeETBqs7jm43K2F5/Ley3ytDtriImV6TpNiSg==}
    engines: {node: ^10 || ^12 || >=14}
    dependencies:
      nanoid: 3.3.1
      picocolors: 1.0.0
      source-map-js: 1.0.2

  /preact-render-to-string/5.1.20_preact@10.6.6:
    resolution: {integrity: sha512-ivh2oOGzth0o7XqbatWUQ81WQGoJwSqDKP5z917SoqTWYCAr7dlBzMv3SAMTAu3Gr5g47BJwrvyO44H2Y10ubg==}
    peerDependencies:
      preact: '>=10'
    dependencies:
      preact: 10.6.6
      pretty-format: 3.8.0
    dev: false

  /preact/10.6.6:
    resolution: {integrity: sha512-dgxpTFV2vs4vizwKohYKkk7g7rmp1wOOcfd4Tz3IB3Wi+ivZzsn/SpeKJhRENSE+n8sUfsAl4S3HiCVT923ABw==}

  /prebuild-install/7.0.1:
    resolution: {integrity: sha512-QBSab31WqkyxpnMWQxubYAHR5S9B2+r81ucocew34Fkl98FhvKIF50jIJnNOBmAZfyNV7vE5T6gd3hTVWgY6tg==}
    engines: {node: '>=10'}
    hasBin: true
    dependencies:
      detect-libc: 2.0.1
      expand-template: 2.0.3
      github-from-package: 0.0.0
      minimist: 1.2.5
      mkdirp-classic: 0.5.3
      napi-build-utils: 1.0.2
      node-abi: 3.8.0
      npmlog: 4.1.2
      pump: 3.0.0
      rc: 1.2.8
      simple-get: 4.0.1
      tar-fs: 2.1.1
      tunnel-agent: 0.6.0
    dev: true

  /preferred-pm/3.0.3:
    resolution: {integrity: sha512-+wZgbxNES/KlJs9q40F/1sfOd/j7f1O9JaHcW5Dsn3aUUOZg3L2bjpVUcKV2jvtElYfoTuQiNeMfQJ4kwUAhCQ==}
    engines: {node: '>=10'}
    dependencies:
      find-up: 5.0.0
      find-yarn-workspace-root2: 1.2.16
      path-exists: 4.0.0
      which-pm: 2.0.0
    dev: true

  /prelude-ls/1.1.2:
    resolution: {integrity: sha1-IZMqVJ9eUv/ZqCf1cOBL5iqX2lQ=}
    engines: {node: '>= 0.8.0'}
    dev: true

  /prelude-ls/1.2.1:
    resolution: {integrity: sha512-vkcDPrRZo1QZLbn5RLGPpg/WmIQ65qoWWhcGKf/b5eplkkarX0m9z8ppCat4mlOqUsWpyNuYgO3VRyrYHSzX5g==}
    engines: {node: '>= 0.8.0'}
    dev: true

  /prettier-linter-helpers/1.0.0:
    resolution: {integrity: sha512-GbK2cP9nraSSUF9N2XwUwqfzlAFlMNYYl+ShE/V+H8a9uNl/oUqB1w2EL54Jh0OlyRSd8RfWYJ3coVS4TROP2w==}
    engines: {node: '>=6.0.0'}
    dependencies:
      fast-diff: 1.2.0
    dev: true

  /prettier/1.19.1:
    resolution: {integrity: sha512-s7PoyDv/II1ObgQunCbB9PdLmUcBZcnWOcxDh7O0N/UwDEsHyqkW+Qh28jW+mVuCdx7gLB0BotYI1Y6uI9iyew==}
    engines: {node: '>=4'}
    hasBin: true
    dev: true

  /prettier/2.6.0:
    resolution: {integrity: sha512-m2FgJibYrBGGgQXNzfd0PuDGShJgRavjUoRCw1mZERIWVSXF0iLzLm+aOqTAbLnC3n6JzUhAA8uZnFVghHJ86A==}
    engines: {node: '>=10.13.0'}
    hasBin: true
    dev: true

  /pretty-bytes/5.6.0:
    resolution: {integrity: sha512-FFw039TmrBqFK8ma/7OL3sDz/VytdtJr044/QUJtH0wK9lb9jLq9tJyIxUwtQJHwar2BqtiA4iCWSwo9JLkzFg==}
    engines: {node: '>=6'}
    dev: true

  /pretty-bytes/6.0.0:
    resolution: {integrity: sha512-6UqkYefdogmzqAZWzJ7laYeJnaXDy2/J+ZqiiMtS7t7OfpXWTlaeGMwX8U6EFvPV/YWWEKRkS8hKS4k60WHTOg==}
    engines: {node: ^14.13.1 || >=16.0.0}
    dev: true

  /pretty-format/3.8.0:
    resolution: {integrity: sha1-v77VbV6ad2ZF9LH/eqGjrE+jw4U=}
    dev: false

  /prismjs/1.27.0:
    resolution: {integrity: sha512-t13BGPUlFDR7wRB5kQDG4jjl7XeuH6jbJGt11JHPL96qwsEHNX2+68tFXqc1/k+/jALsbSWJKUOT/hcYAZ5LkA==}
    engines: {node: '>=6'}

  /process-nextick-args/2.0.1:
    resolution: {integrity: sha512-3ouUOpQhtgrbOa17J7+uxOTpITYWaGP7/AhoR3+A+/1e9skrzelGi/dXzEYyvbxubEF6Wn2ypscTKiKJFFn1ag==}
    dev: true

  /prompts/2.4.2:
    resolution: {integrity: sha512-NxNv/kLguCA7p3jE8oL2aEBsrJWgAakBpgmgK6lpPWV+WuOmY6r2/zbAVnP+T8bQlA0nzHXSJSJW0Hq7ylaD2Q==}
    engines: {node: '>= 6'}
    dependencies:
      kleur: 3.0.3
      sisteransi: 1.0.5
    dev: false

  /property-information/6.1.1:
    resolution: {integrity: sha512-hrzC564QIl0r0vy4l6MvRLhafmUowhO/O3KgVSoXIbbA2Sz4j8HGpJc6T2cubRVwMwpdiG/vKGfhT4IixmKN9w==}

  /proxy-agent/5.0.0:
    resolution: {integrity: sha512-gkH7BkvLVkSfX9Dk27W6TyNOWWZWRilRfk1XxGNWOYJ2TuedAv1yFpCaU9QSBmBe716XOTNpYNOzhysyw8xn7g==}
    engines: {node: '>= 8'}
    dependencies:
      agent-base: 6.0.2
      debug: 4.3.4
      http-proxy-agent: 4.0.1
      https-proxy-agent: 5.0.0
      lru-cache: 5.1.1
      pac-proxy-agent: 5.0.0
      proxy-from-env: 1.1.0
      socks-proxy-agent: 5.0.1
    transitivePeerDependencies:
      - supports-color
    dev: true

  /proxy-from-env/1.1.0:
    resolution: {integrity: sha512-D+zkORCbA9f1tdWRK0RaCR3GPv50cMxcrz4X8k5LTSUD1Dkw47mKJEZQNunItRTkWwgtaUSo1RVFRIG9ZXiFYg==}
    dev: true

  /pseudomap/1.0.2:
    resolution: {integrity: sha1-8FKijacOYYkX7wqKw0wa5aaChrM=}
    dev: true

  /pump/3.0.0:
    resolution: {integrity: sha512-LwZy+p3SFs1Pytd/jYct4wpv49HiYCqd9Rlc5ZVdk0V+8Yzv6jR5Blk3TRmPL1ft69TxP0IMZGJ+WPFU2BFhww==}
    dependencies:
      end-of-stream: 1.4.4
      once: 1.4.0
    dev: true

  /punycode/2.1.1:
    resolution: {integrity: sha512-XRsRjdf+j5ml+y/6GKHPZbrF/8p2Yga0JPtdqTIY2Xe5ohJPD9saDJJLPvp9+NSBprVvevdXZybnj2cv8OEd0A==}
    engines: {node: '>=6'}
    dev: true

  /queue-microtask/1.2.3:
    resolution: {integrity: sha512-NuaNSa6flKT5JaSYQzJok04JzTL1CA6aGhv5rfLW3PgqA+M2ChpZQnAC8h8i4ZFkBS8X5RqkDBHA7r4hej3K9A==}

  /quick-lru/4.0.1:
    resolution: {integrity: sha512-ARhCpm70fzdcvNQfPoy49IaanKkTlRWF2JMzqhcJbhSFRZv7nPTvZJdcY7301IPmvW+/p0RgIWnQDLJxifsQ7g==}
    engines: {node: '>=8'}
    dev: true

  /quick-lru/5.1.1:
    resolution: {integrity: sha512-WuyALRjWPDGtt/wzJiadO5AXY+8hZ80hVpe6MyivgraREW751X3SbhRvG3eLKOYN+8VEvqLcf3wdnt44Z4S4SA==}
    engines: {node: '>=10'}

  /randombytes/2.1.0:
    resolution: {integrity: sha512-vYl3iOX+4CKUWuxGi9Ukhie6fsqXqS9FE2Zaic4tNFD2N2QQaXOMFbuKK4QmDHC0JO6B1Zp41J0LpT0oR68amQ==}
    dependencies:
      safe-buffer: 5.2.1

  /raw-body/2.5.1:
    resolution: {integrity: sha512-qqJBtEyVgS0ZmPGdCFPWJ3FreoqvG4MVQln/kCgF7Olq95IbOp0/BWyMwbdtn4VTvkM8Y7khCQ2Xgk/tcrCXig==}
    engines: {node: '>= 0.8'}
    dependencies:
      bytes: 3.1.2
      http-errors: 2.0.0
      iconv-lite: 0.4.24
      unpipe: 1.0.0
    dev: true

  /rc/1.2.8:
    resolution: {integrity: sha512-y3bGgqKj3QBdxLbLkomlohkvsA8gdAiUQlSBJnBhfn+BPxg4bc62d8TcBW15wavDfgexCgccckhcZvywyQYPOw==}
    hasBin: true
    dependencies:
      deep-extend: 0.6.0
      ini: 1.3.8
      minimist: 1.2.5
      strip-json-comments: 2.0.1
    dev: true

  /react-dom/17.0.2_react@17.0.2:
    resolution: {integrity: sha512-s4h96KtLDUQlsENhMn1ar8t2bEa+q/YAtj8pPPdIjPDGBDIVNsrD9aXNWqspUe6AzKCIG0C1HZZLqLV7qpOBGA==}
    peerDependencies:
      react: 17.0.2
    dependencies:
      loose-envify: 1.4.0
      object-assign: 4.1.1
      react: 17.0.2
      scheduler: 0.20.2

  /react/17.0.2:
    resolution: {integrity: sha512-gnhPt75i/dq/z3/6q/0asP78D0u592D5L1pd7M8P+dck6Fu/jJeL6iVVK23fptSUZj8Vjf++7wXA8UNclGQcbA==}
    engines: {node: '>=0.10.0'}
    dependencies:
      loose-envify: 1.4.0
      object-assign: 4.1.1

  /read-pkg-up/7.0.1:
    resolution: {integrity: sha512-zK0TB7Xd6JpCLmlLmufqykGE+/TlOePD6qKClNW7hHDKFh/J7/7gCWGR7joEQEW1bKq3a3yUZSObOoWLFQ4ohg==}
    engines: {node: '>=8'}
    dependencies:
      find-up: 4.1.0
      read-pkg: 5.2.0
      type-fest: 0.8.1
    dev: true

  /read-pkg/5.2.0:
    resolution: {integrity: sha512-Ug69mNOpfvKDAc2Q8DRpMjjzdtrnv9HcSMX+4VsZxD1aZ6ZzrIE7rlzXBtWTyhULSMKg076AW6WR5iZpD0JiOg==}
    engines: {node: '>=8'}
    dependencies:
      '@types/normalize-package-data': 2.4.1
      normalize-package-data: 2.5.0
      parse-json: 5.2.0
      type-fest: 0.6.0
    dev: true

  /read-yaml-file/1.1.0:
    resolution: {integrity: sha512-VIMnQi/Z4HT2Fxuwg5KrY174U1VdUIASQVWXXyqtNRtxSr9IYkn1rsI6Tb6HsrHCmB7gVpNwX6JxPTHcH6IoTA==}
    engines: {node: '>=6'}
    dependencies:
      graceful-fs: 4.2.9
      js-yaml: 3.14.1
      pify: 4.0.1
      strip-bom: 3.0.0
    dev: true

  /readable-stream/1.1.14:
    resolution: {integrity: sha1-fPTFTvZI44EwhMY23SB54WbAgdk=}
    dependencies:
      core-util-is: 1.0.3
      inherits: 2.0.4
      isarray: 0.0.1
      string_decoder: 0.10.31
    dev: true

  /readable-stream/2.3.7:
    resolution: {integrity: sha512-Ebho8K4jIbHAxnuxi7o42OrZgF/ZTNcsZj6nRKyUmkhLFq8CHItp/fy6hQZuZmP/n3yZ9VBUbp4zz/mX8hmYPw==}
    dependencies:
      core-util-is: 1.0.3
      inherits: 2.0.4
      isarray: 1.0.0
      process-nextick-args: 2.0.1
      safe-buffer: 5.1.2
      string_decoder: 1.1.1
      util-deprecate: 1.0.2
    dev: true

  /readable-stream/3.6.0:
    resolution: {integrity: sha512-BViHy7LKeTz4oNnkcLJ+lVSL6vpiFeX6/d3oSH8zCW7UxP2onchk+vTGB143xuFjHS3deTgkKoXXymXqymiIdA==}
    engines: {node: '>= 6'}
    dependencies:
      inherits: 2.0.4
      string_decoder: 1.3.0
      util-deprecate: 1.0.2

  /readdirp/3.6.0:
    resolution: {integrity: sha512-hOS089on8RduqdbhvQ5Z37A0ESjsqz6qnRcffsMU3495FuTdqSm+7bhJ29JvIOsBDEEnan5DPu9t3To9VRlMzA==}
    engines: {node: '>=8.10.0'}
    dependencies:
      picomatch: 2.3.1

  /redent/3.0.0:
    resolution: {integrity: sha512-6tDA8g98We0zd0GvVeMT9arEOnTw9qM03L9cJXaCjrip1OO764RDBLBfrB4cwzNGDj5OA5ioymC9GkizgWJDUg==}
    engines: {node: '>=8'}
    dependencies:
      indent-string: 4.0.0
      strip-indent: 3.0.0
    dev: true

  /regenerate-unicode-properties/10.0.1:
    resolution: {integrity: sha512-vn5DU6yg6h8hP/2OkQo3K7uVILvY4iu0oI4t3HFa81UPkhGJwkRwM10JEc3upjdhHjs/k8GJY1sRBhk5sr69Bw==}
    engines: {node: '>=4'}
    dependencies:
      regenerate: 1.4.2
    dev: true

  /regenerate/1.4.2:
    resolution: {integrity: sha512-zrceR/XhGYU/d/opr2EKO7aRHUeiBI8qjtfHqADTwZd6Szfy16la6kqD0MIUs5z5hx6AaKa+PixpPrR289+I0A==}
    dev: true

  /regenerator-runtime/0.13.9:
    resolution: {integrity: sha512-p3VT+cOEgxFsRRA9X4lkI1E+k2/CtnKtU4gcxyaCUreilL/vqI6CdZ3wxVUx3UOUg+gnUOQQcRI7BmSI656MYA==}
    dev: true

  /regenerator-transform/0.14.5:
    resolution: {integrity: sha512-eOf6vka5IO151Jfsw2NO9WpGX58W6wWmefK3I1zEGr0lOD0u8rwPaNqQL1aRxUaxLeKO3ArNh3VYg1KbaD+FFw==}
    dependencies:
      '@babel/runtime': 7.17.8
    dev: true

  /regexp.prototype.flags/1.4.1:
    resolution: {integrity: sha512-pMR7hBVUUGI7PMA37m2ofIdQCsomVnas+Jn5UPGAHQ+/LlwKm/aTLJHdasmHRzlfeZwHiAOaRSo2rbBDm3nNUQ==}
    engines: {node: '>= 0.4'}
    dependencies:
      call-bind: 1.0.2
      define-properties: 1.1.3
    dev: true

  /regexpp/3.2.0:
    resolution: {integrity: sha512-pq2bWo9mVD43nbts2wGv17XLiNLya+GklZ8kaDLV2Z08gDCsGpnKn9BFMepvWuHCbyVvY7J5o5+BVvoQbmlJLg==}
    engines: {node: '>=8'}
    dev: true

  /regexpu-core/5.0.1:
    resolution: {integrity: sha512-CriEZlrKK9VJw/xQGJpQM5rY88BtuL8DM+AEwvcThHilbxiTAy8vq4iJnd2tqq8wLmjbGZzP7ZcKFjbGkmEFrw==}
    engines: {node: '>=4'}
    dependencies:
      regenerate: 1.4.2
      regenerate-unicode-properties: 10.0.1
      regjsgen: 0.6.0
      regjsparser: 0.8.4
      unicode-match-property-ecmascript: 2.0.0
      unicode-match-property-value-ecmascript: 2.0.0
    dev: true

  /regjsgen/0.6.0:
    resolution: {integrity: sha512-ozE883Uigtqj3bx7OhL1KNbCzGyW2NQZPl6Hs09WTvCuZD5sTI4JY58bkbQWa/Y9hxIsvJ3M8Nbf7j54IqeZbA==}
    dev: true

  /regjsparser/0.8.4:
    resolution: {integrity: sha512-J3LABycON/VNEu3abOviqGHuB/LOtOQj8SKmfP9anY5GfAVw/SPjwzSjxGjbZXIxbGfqTHtJw58C2Li/WkStmA==}
    hasBin: true
    dependencies:
      jsesc: 0.5.0
    dev: true

  /rehype-autolink-headings/6.1.1:
    resolution: {integrity: sha512-NMYzZIsHM3sA14nC5rAFuUPIOfg+DFmf9EY1YMhaNlB7+3kK/ZlE6kqPfuxr1tsJ1XWkTrMtMoyHosU70d35mA==}
    dependencies:
      '@types/hast': 2.3.4
      extend: 3.0.2
      hast-util-has-property: 2.0.0
      hast-util-heading-rank: 2.1.0
      hast-util-is-element: 2.1.2
      unified: 10.1.2
      unist-util-visit: 4.1.0
    dev: true

  /rehype-raw/6.1.1:
    resolution: {integrity: sha512-d6AKtisSRtDRX4aSPsJGTfnzrX2ZkHQLE5kiUuGOeEoLpbEulFF4hj0mLPbsa+7vmguDKOVVEQdHKDSwoaIDsQ==}
    dependencies:
      '@types/hast': 2.3.4
      hast-util-raw: 7.2.1
      unified: 10.1.2
    dev: false

  /rehype-slug/5.0.1:
    resolution: {integrity: sha512-X5v3wV/meuOX9NFcGhJvUpEjIvQl2gDvjg3z40RVprYFt7q3th4qMmYLULiu3gXvbNX1ppx+oaa6JyY1W67pTA==}
    dependencies:
      '@types/hast': 2.3.4
      github-slugger: 1.4.0
      hast-util-has-property: 2.0.0
      hast-util-heading-rank: 2.1.0
      hast-util-to-string: 2.0.0
      unified: 10.1.2
      unist-util-visit: 4.1.0

  /rehype-stringify/9.0.3:
    resolution: {integrity: sha512-kWiZ1bgyWlgOxpqD5HnxShKAdXtb2IUljn3hQAhySeak6IOQPPt6DeGnsIh4ixm7yKJWzm8TXFuC/lPfcWHJqw==}
    dependencies:
      '@types/hast': 2.3.4
      hast-util-to-html: 8.0.3
      unified: 10.1.2
    dev: false

  /rehype-toc/3.0.2:
    resolution: {integrity: sha512-DMt376+4i1KJGgHJL7Ezd65qKkJ7Eqp6JSB47BJ90ReBrohI9ufrornArM6f4oJjP2E2DVZZHufWucv/9t7GUQ==}
    engines: {node: '>=10'}
    dependencies:
      '@jsdevtools/rehype-toc': 3.0.2
    dev: true

  /remark-code-titles/0.1.2:
    resolution: {integrity: sha512-KsHQbaI4FX8Ozxqk7YErxwmBiveUqloKuVqyPG2YPLHojpgomodWgRfG4B+bOtmn/5bfJ8khw4rR0lvgVFl2Uw==}
    dependencies:
      unist-util-visit: 1.4.1
    dev: true

  /remark-gfm/3.0.1:
    resolution: {integrity: sha512-lEFDoi2PICJyNrACFOfDD3JlLkuSbOa5Wd8EPt06HUdptv8Gn0bxYTdbU/XXQ3swAPkEaGxxPN9cbnMHvVu1Ig==}
    dependencies:
      '@types/mdast': 3.0.10
      mdast-util-gfm: 2.0.1
      micromark-extension-gfm: 2.0.1
      unified: 10.1.2
    transitivePeerDependencies:
      - supports-color
    dev: false

  /remark-parse/10.0.1:
    resolution: {integrity: sha512-1fUyHr2jLsVOkhbvPRBJ5zTKZZyD6yZzYaWCS6BPBdQ8vEMBCH+9zNCDA6tET/zHCi/jLqjCWtlJZUPk+DbnFw==}
    dependencies:
      '@types/mdast': 3.0.10
      mdast-util-from-markdown: 1.2.0
      unified: 10.1.2
    transitivePeerDependencies:
      - supports-color
    dev: false

  /remark-rehype/10.1.0:
    resolution: {integrity: sha512-EFmR5zppdBp0WQeDVZ/b66CWJipB2q2VLNFMabzDSGR66Z2fQii83G5gTBbgGEnEEA0QRussvrFHxk1HWGJskw==}
    dependencies:
      '@types/hast': 2.3.4
      '@types/mdast': 3.0.10
      mdast-util-to-hast: 12.1.1
      unified: 10.1.2
    dev: false

  /remark-smartypants/2.0.0:
    resolution: {integrity: sha512-Rc0VDmr/yhnMQIz8n2ACYXlfw/P/XZev884QU1I5u+5DgJls32o97Vc1RbK3pfumLsJomS2yy8eT4Fxj/2MDVA==}
    engines: {node: ^12.20.0 || ^14.13.1 || >=16.0.0}
    dependencies:
      retext: 8.1.0
      retext-smartypants: 5.1.0
      unist-util-visit: 4.1.0
    dev: false

  /require-directory/2.1.1:
    resolution: {integrity: sha1-jGStX9MNqxyXbiNE/+f3kqam30I=}
    engines: {node: '>=0.10.0'}
    dev: true

  /require-from-string/2.0.2:
    resolution: {integrity: sha512-Xf0nWe6RseziFMu+Ap9biiUbmplq6S9/p+7w7YXP/JBHhrUDDUhwa+vANyubuqfZWTveU//DYVGsDG7RKL/vEw==}
    engines: {node: '>=0.10.0'}
    dev: true

  /require-main-filename/2.0.0:
    resolution: {integrity: sha512-NKN5kMDylKuldxYLSUfrbo5Tuzh4hd+2E8NPPX02mZtn1VuREQToYe/ZdlJy+J3uCpfaiGF05e7B8W0iXbQHmg==}
    dev: true

  /resolve-from/4.0.0:
    resolution: {integrity: sha512-pb/MYmXstAkysRFx8piNI1tGFNQIFA3vkE3Gq4EuA1dF6gHp/+vgZqsCGJapvy8N3Q+4o7FwvquPJcnZ7RYy4g==}
    engines: {node: '>=4'}

  /resolve-from/5.0.0:
    resolution: {integrity: sha512-qYg9KP24dD5qka9J47d0aVky0N+b4fTU89LN9iDnjB5waksiC49rvMB0PrUJQGoTmH50XPiqOvAjDfaijGxYZw==}
    engines: {node: '>=8'}
    dev: true

  /resolve/1.22.0:
    resolution: {integrity: sha512-Hhtrw0nLeSrFQ7phPp4OOcVjLPIeMnRlr5mcnVuMe7M/7eBn98A3hmFRLoFo3DLZkivSYwhRUJTyPyWAk56WLw==}
    hasBin: true
    dependencies:
      is-core-module: 2.8.1
      path-parse: 1.0.7
      supports-preserve-symlinks-flag: 1.0.0

  /restore-cursor/4.0.0:
    resolution: {integrity: sha512-I9fPXU9geO9bHOt9pHHOhOkYerIMsmVaWB0rA2AI9ERh/+x/i7MV5HKBNrg+ljO5eoPVgCcnFuRjJ9uH6I/3eg==}
    engines: {node: ^12.20.0 || ^14.13.1 || >=16.0.0}
    dependencies:
      onetime: 5.1.2
      signal-exit: 3.0.7
    dev: false

  /retext-latin/3.1.0:
    resolution: {integrity: sha512-5MrD1tuebzO8ppsja5eEu+ZbBeUNCjoEarn70tkXOS7Bdsdf6tNahsv2bY0Z8VooFF6cw7/6S+d3yI/TMlMVVQ==}
    dependencies:
      '@types/nlcst': 1.0.0
      parse-latin: 5.0.0
      unherit: 3.0.0
      unified: 10.1.2
    dev: false

  /retext-smartypants/5.1.0:
    resolution: {integrity: sha512-P+VS0YlE96T2MRAlFHaTUhPrq1Rls+1GCvIytBvbo7wcgmRxC9xHle0/whTYpRqWirV9WaUm5mXmh1dKnskGWQ==}
    dependencies:
      '@types/nlcst': 1.0.0
      nlcst-to-string: 3.1.0
      unified: 10.1.2
      unist-util-visit: 4.1.0
    dev: false

  /retext-stringify/3.1.0:
    resolution: {integrity: sha512-767TLOaoXFXyOnjx/EggXlb37ZD2u4P1n0GJqVdpipqACsQP+20W+BNpMYrlJkq7hxffnFk+jc6mAK9qrbuB8w==}
    dependencies:
      '@types/nlcst': 1.0.0
      nlcst-to-string: 3.1.0
      unified: 10.1.2
    dev: false

  /retext/8.1.0:
    resolution: {integrity: sha512-N9/Kq7YTn6ZpzfiGW45WfEGJqFf1IM1q8OsRa1CGzIebCJBNCANDRmOrholiDRGKo/We7ofKR4SEvcGAWEMD3Q==}
    dependencies:
      '@types/nlcst': 1.0.0
      retext-latin: 3.1.0
      retext-stringify: 3.1.0
      unified: 10.1.2
    dev: false

  /reusify/1.0.4:
    resolution: {integrity: sha512-U9nH88a3fc/ekCF1l0/UP1IosiuIjyTh7hBvXVMHYgVcfGvt897Xguj2UOLDeI5BG2m7/uwyaLVT6fbtCwTyzw==}
    engines: {iojs: '>=1.0.0', node: '>=0.10.0'}

  /rimraf/2.7.1:
    resolution: {integrity: sha512-uWjbaKIK3T1OSVptzX7Nl6PvQ3qAGtKEtVRjRuazjfL3Bx5eI409VZSqgND+4UNnmzLVdPj9FqFJNPqBZFve4w==}
    hasBin: true
    dependencies:
      glob: 7.2.0
    dev: false

  /rimraf/3.0.2:
    resolution: {integrity: sha512-JZkJMZkAGFFPP2YqXZXPbMlMBgsxzE8ILs4lMIX/2o0L9UBw9O/Y3o6wFw/i9YLapcUJWwqbi3kdxIPdC62TIA==}
    hasBin: true
    dependencies:
      glob: 7.2.0
    dev: true

  /rollup-plugin-terser/7.0.2_rollup@2.70.1:
    resolution: {integrity: sha512-w3iIaU4OxcF52UUXiZNsNeuXIMDvFrr+ZXK6bFZ0Q60qyVfq4uLptoS4bbq3paG3x216eQllFZX7zt6TIImguQ==}
    peerDependencies:
      rollup: ^2.0.0
    dependencies:
      '@babel/code-frame': 7.16.7
      jest-worker: 26.6.2
      rollup: 2.70.1
      serialize-javascript: 4.0.0
      terser: 5.12.1
    dev: true

  /rollup/2.70.1:
    resolution: {integrity: sha512-CRYsI5EuzLbXdxC6RnYhOuRdtz4bhejPMSWjsFLfVM/7w/85n2szZv6yExqUXsBdz5KT8eoubeyDUDjhLHEslA==}
    engines: {node: '>=10.0.0'}
    hasBin: true
    optionalDependencies:
      fsevents: 2.3.2

  /run-parallel/1.2.0:
    resolution: {integrity: sha512-5l4VyZR86LZ/lDxZTR6jqL8AFE2S0IFLMP26AbjsLVADxHdhB/c0GUsH+y39UfCi3dzz8OlQuPmnaJOMoDHQBA==}
    dependencies:
      queue-microtask: 1.2.3

  /rxjs/6.6.7:
    resolution: {integrity: sha512-hTdwr+7yYNIT5n4AMYp85KA6yw2Va0FLa3Rguvbpa4W3I5xynaBZo41cM3XM+4Q6fRMj3sBYIR1VAmZMXYJvRQ==}
    engines: {npm: '>=2.0.0'}
    dependencies:
      tslib: 1.14.1
    dev: true

  /sade/1.8.1:
    resolution: {integrity: sha512-xal3CZX1Xlo/k4ApwCFrHVACi9fBqJ7V+mwhBsuf/1IOKbBy098Fex+Wa/5QMubw09pSZ/u8EY8PWgevJsXp1A==}
    engines: {node: '>=6'}
    dependencies:
      mri: 1.2.0

  /safe-buffer/5.1.2:
    resolution: {integrity: sha512-Gd2UZBJDkXlY7GbJxfsE8/nvKkUEU1G38c1siN6QP6a9PT9MmHB8GnpscSmMJSoF8LOIrt8ud/wPtojys4G6+g==}

  /safe-buffer/5.2.1:
    resolution: {integrity: sha512-rp3So07KcdmmKbGvgaNxQSJr7bGVSVk5S9Eq1F+ppbRo70+YeaDxkw5Dd8NPN+GD6bjnYm2VuPuCXmpuYvmCXQ==}

  /safer-buffer/2.1.2:
    resolution: {integrity: sha512-YZo3K82SD7Riyi0E1EQPojLz7kpepnSQI9IyPbHHg1XXXevb5dJI7tpyN2ADxGcQbHG7vcyRHk0cbwqcQriUtg==}
    dev: true

  /sander/0.5.1:
    resolution: {integrity: sha1-dB4kXiMfB8r7b98PEzrfohalAq0=}
    dependencies:
      es6-promise: 3.3.1
      graceful-fs: 4.2.9
      mkdirp: 0.5.5
      rimraf: 2.7.1
    dev: false

  /sass/1.49.9:
    resolution: {integrity: sha512-YlYWkkHP9fbwaFRZQRXgDi3mXZShslVmmo+FVK3kHLUELHHEYrCmL1x6IUjC7wLS6VuJSAFXRQS/DxdsC4xL1A==}
    engines: {node: '>=12.0.0'}
    hasBin: true
    dependencies:
      chokidar: 3.5.3
      immutable: 4.0.0
      source-map-js: 1.0.2

  /sax/1.2.4:
    resolution: {integrity: sha512-NqVDv9TpANUjFm0N8uM5GxL36UgKi9/atZw+x7YFnQ8ckwFGKrl4xX4yWtrey3UJm5nP1kUbnYgLopqWNSRhWw==}
    dev: false

  /scheduler/0.20.2:
    resolution: {integrity: sha512-2eWfGgAqqWFGqtdMmcL5zCMK1U8KlXv8SQFGglL3CEtd0aDVDWgeF/YoCmvln55m5zSk3J/20hTaSBeSObsQDQ==}
    dependencies:
      loose-envify: 1.4.0
      object-assign: 4.1.1

  /section-matter/1.0.0:
    resolution: {integrity: sha512-vfD3pmTzGpufjScBh50YHKzEu2lxBWhVEHsNGoEXmCmn2hKGfeNLYMzCJpe8cD7gqX7TJluOVpBkAequ6dgMmA==}
    engines: {node: '>=4'}
    dependencies:
      extend-shallow: 2.0.1
      kind-of: 6.0.3
    dev: false

  /semver/5.7.1:
    resolution: {integrity: sha512-sauaDf/PZdVgrLTNYHRtpXa1iRiKcaebiKQ1BJdpQlWH2lCvexQdX55snPFyK7QzpudqbCI0qXFfOasHdyNDGQ==}
    hasBin: true
    dev: true

  /semver/6.3.0:
    resolution: {integrity: sha512-b39TBaTSfV6yBrapU89p5fKekE2m/NwnDocOVruQFS1/veMgdzuPcnOM34M6CwxW8jH/lxEa5rBoDeUwu5HHTw==}
    hasBin: true

  /semver/7.0.0:
    resolution: {integrity: sha512-+GB6zVA9LWh6zovYQLALHwv5rb2PHGlJi3lfiqIHxR0uuwCgefcOJc59v9fv1w8GbStwxuuqqAjI9NMAOOgq1A==}
    hasBin: true
    dev: true

  /semver/7.3.5:
    resolution: {integrity: sha512-PoeGJYh8HK4BTO/a9Tf6ZG3veo/A7ZVsYrSA6J8ny9nb3B1VrpkuN+z9OE5wfE5p6H4LchYZsegiQgbJD94ZFQ==}
    engines: {node: '>=10'}
    hasBin: true
    dependencies:
      lru-cache: 6.0.0

  /serialize-javascript/4.0.0:
    resolution: {integrity: sha512-GaNA54380uFefWghODBWEGisLZFj00nS5ACs6yHa9nLqlLpVLO8ChDGeKRjZnV4Nh4n0Qi7nhYZD/9fCPzEqkw==}
    dependencies:
      randombytes: 2.1.0
    dev: true

  /serialize-javascript/6.0.0:
    resolution: {integrity: sha512-Qr3TosvguFt8ePWqsvRfrKyQXIiW+nGbYpy8XK24NQHE83caxWt+mIymTT19DGFbNWNLfEwsrkSmN64lVWB9ag==}
    dependencies:
      randombytes: 2.1.0

  /set-blocking/2.0.0:
    resolution: {integrity: sha1-BF+XgtARrppoA93TgrJDkrPYkPc=}
    dev: true

  /setprototypeof/1.2.0:
    resolution: {integrity: sha512-E5LDX7Wrp85Kil5bhZv46j8jOeboKq5JMmYM3gVGdGH8xFpPWXUMsNrlODCrkoxMEeNi/XZIwuRvY4XNwYMJpw==}
    dev: true

  /sharp/0.29.3:
    resolution: {integrity: sha512-fKWUuOw77E4nhpyzCCJR1ayrttHoFHBT2U/kR/qEMRhvPEcluG4BKj324+SCO1e84+knXHwhJ1HHJGnUt4ElGA==}
    engines: {node: '>=12.13.0'}
    requiresBuild: true
    dependencies:
      color: 4.2.1
      detect-libc: 1.0.3
      node-addon-api: 4.3.0
      prebuild-install: 7.0.1
      semver: 7.3.5
      simple-get: 4.0.1
      tar-fs: 2.1.1
      tunnel-agent: 0.6.0
    dev: true

  /shebang-command/1.2.0:
    resolution: {integrity: sha1-RKrGW2lbAzmJaMOfNj/uXer98eo=}
    engines: {node: '>=0.10.0'}
    dependencies:
      shebang-regex: 1.0.0
    dev: true

  /shebang-command/2.0.0:
    resolution: {integrity: sha512-kHxr2zZpYtdmrN1qDjrrX/Z1rR1kG8Dx+gkpK1G4eXmvXswmcE1hTWBWYUzlraYw1/yZp6YuDY77YtvbN0dmDA==}
    engines: {node: '>=8'}
    dependencies:
      shebang-regex: 3.0.0
    dev: true

  /shebang-regex/1.0.0:
    resolution: {integrity: sha1-2kL0l0DAtC2yypcoVxyxkMmO/qM=}
    engines: {node: '>=0.10.0'}
    dev: true

  /shebang-regex/3.0.0:
    resolution: {integrity: sha512-7++dFhtcx3353uBaq8DDR4NuxBetBzC7ZQOhmTQInHEd6bSrXdiEyzCvG07Z44UYdLShWUyXt5M/yhz8ekcb1A==}
    engines: {node: '>=8'}
    dev: true

  /shiki/0.10.1:
    resolution: {integrity: sha512-VsY7QJVzU51j5o1+DguUd+6vmCmZ5v/6gYu4vyYAhzjuNQU6P/vmSy4uQaOhvje031qQMiW0d2BwgMH52vqMng==}
    dependencies:
      jsonc-parser: 3.0.0
      vscode-oniguruma: 1.6.2
      vscode-textmate: 5.2.0
    dev: false

  /shorthash/0.0.2:
    resolution: {integrity: sha1-WbJo7sveWQOLMNogK8+93rLEpOs=}
    dev: false

  /side-channel/1.0.4:
    resolution: {integrity: sha512-q5XPytqFEIKHkGdiMIrY10mvLRvnQh42/+GoBlFW3b2LXLE2xxJpZFdm94we0BaoV3RwJyGqg5wS7epxTv0Zvw==}
    dependencies:
      call-bind: 1.0.2
      get-intrinsic: 1.1.1
      object-inspect: 1.12.0

  /signal-exit/3.0.7:
    resolution: {integrity: sha512-wnD2ZE+l+SPC/uoS0vXeE9L1+0wuaMqKlfz9AMUo38JsyLSBWSFcHR1Rri62LZc12vLr1gb3jl7iwQhgwpAbGQ==}

  /simple-concat/1.0.1:
    resolution: {integrity: sha512-cSFtAPtRhljv69IK0hTVZQ+OfE9nePi/rtJmw5UjHeVyVroEqJXP1sFztKUy1qU+xvz3u/sfYJLa947b7nAN2Q==}
    dev: true

  /simple-get/4.0.1:
    resolution: {integrity: sha512-brv7p5WgH0jmQJr1ZDDfKDOSeWWg+OVypG99A/5vYGPqJ6pxiaHLy8nxtFjBA7oMa01ebA9gfh1uMCFqOuXxvA==}
    dependencies:
      decompress-response: 6.0.0
      once: 1.4.0
      simple-concat: 1.0.1
    dev: true

  /simple-swizzle/0.2.2:
    resolution: {integrity: sha1-pNprY1/8zMoz9w0Xy5JZLeleVXo=}
    dependencies:
      is-arrayish: 0.3.2
    dev: true

  /sirv/1.0.19:
    resolution: {integrity: sha512-JuLThK3TnZG1TAKDwNIqNq6QA2afLOCcm+iE8D1Kj3GA40pSPsxQjjJl0J8X3tsR7T+CP1GavpzLwYkgVLWrZQ==}
    engines: {node: '>= 10'}
    dependencies:
      '@polka/url': 1.0.0-next.21
      mrmime: 1.0.0
      totalist: 1.1.0
    dev: true

  /sirv/2.0.2:
    resolution: {integrity: sha512-4Qog6aE29nIjAOKe/wowFTxOdmbEZKb+3tsLljaBRzJwtqto0BChD2zzH0LhgCSXiI+V7X+Y45v14wBZQ1TK3w==}
    engines: {node: '>= 10'}
    dependencies:
      '@polka/url': 1.0.0-next.21
      mrmime: 1.0.0
      totalist: 3.0.0
    dev: false

  /sisteransi/1.0.5:
    resolution: {integrity: sha512-bLGGlR1QxBcynn2d5YmDX4MGjlZvy2MRBDRNHLJ8VI6l6+9FUiyTFNJ0IveOSP0bcXgVDPRcfGqA0pjaqUpfVg==}
    dev: false

  /sitemap/7.1.1:
    resolution: {integrity: sha512-mK3aFtjz4VdJN0igpIJrinf3EO8U8mxOPsTBzSsy06UtjZQJ3YY3o3Xa7zSc5nMqcMrRwlChHZ18Kxg0caiPBg==}
    engines: {node: '>=12.0.0', npm: '>=5.6.0'}
    hasBin: true
    dependencies:
      '@types/node': 17.0.21
      '@types/sax': 1.2.4
      arg: 5.0.1
      sax: 1.2.4
    dev: false

  /slash/3.0.0:
    resolution: {integrity: sha512-g9Q1haeby36OSStwb4ntCGGGaKsaVSjQ68fBxoQcutl5fS1vuY18H3wSt3jFyFtrkx+Kz0V1G85A4MyAdDMi2Q==}
    engines: {node: '>=8'}
    dev: true

  /slash/4.0.0:
    resolution: {integrity: sha512-3dOsAHXXUkQTpOYcoAxLIorMTp4gIQr5IW3iVb7A7lFIp0VHhnynm9izx6TssdrIcVIESAlVjtnO2K8bg+Coew==}
    engines: {node: '>=12'}
    dev: false

  /smart-buffer/4.2.0:
    resolution: {integrity: sha512-94hK0Hh8rPqQl2xXc3HsaBoOXKV20MToPkcXvwbISWLEs+64sBq5kFgn2kJDHb1Pry9yrP0dxrCI9RRci7RXKg==}
    engines: {node: '>= 6.0.0', npm: '>= 3.0.0'}
    dev: true

  /smartwrap/1.2.5:
    resolution: {integrity: sha512-bzWRwHwu0RnWjwU7dFy7tF68pDAx/zMSu3g7xr9Nx5J0iSImYInglwEVExyHLxXljy6PWMjkSAbwF7t2mPnRmg==}
    deprecated: Backported compatibility to node > 6
    hasBin: true
    dependencies:
      breakword: 1.0.5
      grapheme-splitter: 1.0.4
      strip-ansi: 6.0.1
      wcwidth: 1.0.1
      yargs: 15.4.1
    dev: true

  /socks-proxy-agent/5.0.1:
    resolution: {integrity: sha512-vZdmnjb9a2Tz6WEQVIurybSwElwPxMZaIc7PzqbJTrezcKNznv6giT7J7tZDZ1BojVaa1jvO/UiUdhDVB0ACoQ==}
    engines: {node: '>= 6'}
    dependencies:
      agent-base: 6.0.2
      debug: 4.3.4
      socks: 2.6.2
    transitivePeerDependencies:
      - supports-color
    dev: true

  /socks/2.6.2:
    resolution: {integrity: sha512-zDZhHhZRY9PxRruRMR7kMhnf3I8hDs4S3f9RecfnGxvcBHQcKcIH/oUcEWffsfl1XxdYlA7nnlGbbTvPz9D8gA==}
    engines: {node: '>= 10.13.0', npm: '>= 3.0.0'}
    dependencies:
      ip: 1.1.5
      smart-buffer: 4.2.0
    dev: true

  /solid-js/1.3.13:
    resolution: {integrity: sha512-1EBEIW9u2yqT5QNjFdvz/tMAoKsDdaRA2Jbgykd2Dt13Ia0D4mV+BFvPkOaseSyu7DsMKS23+ZZofV8BVKmpuQ==}

  /solid-nanostores/0.0.6:
    resolution: {integrity: sha512-iwbgdBzQSxBKoxkzaZgC9MGGUsHWJ74at9i7FF0naoqtwGuKdLYOgOJ9QRlA353DHDS/ttH2e0SRS6s3gz8NLQ==}
    dependencies:
      nanostores: 0.5.12
      solid-js: 1.3.13
    dev: false

  /sorcery/0.10.0:
    resolution: {integrity: sha1-iukK19fLBfxZ8asMY3hF1cFaUrc=}
    hasBin: true
    dependencies:
      buffer-crc32: 0.2.13
      minimist: 1.2.5
      sander: 0.5.1
      sourcemap-codec: 1.4.8
    dev: false

  /source-map-js/1.0.2:
    resolution: {integrity: sha512-R0XvVJ9WusLiqTCEiGCmICCMplcCkIwwR11mOSD9CR5u+IXYdiseeEuXCVAjS54zqwkLcPNnmU4OeJ6tUrWhDw==}
    engines: {node: '>=0.10.0'}

  /source-map-support/0.5.21:
    resolution: {integrity: sha512-uBHU3L3czsIyYXKX88fdrGovxdSCoTGDRZ6SYXtSRxLZUzHg5P/66Ht6uoUlHu9EZod+inXhKo3qQgwXUT/y1w==}
    dependencies:
      buffer-from: 1.1.2
      source-map: 0.6.1
    dev: true

  /source-map/0.5.7:
    resolution: {integrity: sha1-igOdLRAh0i0eoUyA2OpGi6LvP8w=}
    engines: {node: '>=0.10.0'}

  /source-map/0.6.1:
    resolution: {integrity: sha512-UjgapumWlbMhkBgzT7Ykc5YXUT46F0iKu8SGXq0bcwP5dz/h0Plj6enJqjz1Zbq2l5WaqYnrVbwWOWMyF3F47g==}
    engines: {node: '>=0.10.0'}
    requiresBuild: true

  /source-map/0.7.3:
    resolution: {integrity: sha512-CkCj6giN3S+n9qrYiBTX5gystlENnRW5jZeNLHpe6aue+SrHcG5VYwujhW9s4dY31mEGsxBDrHR6oI69fTXsaQ==}
    engines: {node: '>= 8'}

  /source-map/0.8.0-beta.0:
    resolution: {integrity: sha512-2ymg6oRBpebeZi9UUNsgQ89bhx01TcTkmNTGnNO88imTmbSgy4nfujrgVEFKWpMTEGA11EDkTt7mqObTPdigIA==}
    engines: {node: '>= 8'}
    dependencies:
      whatwg-url: 7.1.0
    dev: true

  /sourcemap-codec/1.4.8:
    resolution: {integrity: sha512-9NykojV5Uih4lgo5So5dtw+f0JgJX30KCNI8gwhz2J9A15wD0Ml6tjHKwf6fTSa6fAdVBdZeNOs9eJ71qCk8vA==}

  /space-separated-tokens/2.0.1:
    resolution: {integrity: sha512-ekwEbFp5aqSPKaqeY1PGrlGQxPNaq+Cnx4+bE2D8sciBQrHpbwoBbawqTN2+6jPs9IdWxxiUcN0K2pkczD3zmw==}

  /spawn-command/0.0.2-1:
    resolution: {integrity: sha1-YvXpRmmBwbeW3Fkpk34RycaSG9A=}
    dev: true

  /spawndamnit/2.0.0:
    resolution: {integrity: sha512-j4JKEcncSjFlqIwU5L/rp2N5SIPsdxaRsIv678+TZxZ0SRDJTm8JrxJMjE/XuiEZNEir3S8l0Fa3Ke339WI4qA==}
    dependencies:
      cross-spawn: 5.1.0
      signal-exit: 3.0.7
    dev: true

  /spdx-correct/3.1.1:
    resolution: {integrity: sha512-cOYcUWwhCuHCXi49RhFRCyJEK3iPj1Ziz9DpViV3tbZOwXD49QzIN3MpOLJNxh2qwq2lJJZaKMVw9qNi4jTC0w==}
    dependencies:
      spdx-expression-parse: 3.0.1
      spdx-license-ids: 3.0.11
    dev: true

  /spdx-exceptions/2.3.0:
    resolution: {integrity: sha512-/tTrYOC7PPI1nUAgx34hUpqXuyJG+DTHJTnIULG4rDygi4xu/tfgmq1e1cIRwRzwZgo4NLySi+ricLkZkw4i5A==}
    dev: true

  /spdx-expression-parse/3.0.1:
    resolution: {integrity: sha512-cbqHunsQWnJNE6KhVSMsMeH5H/L9EpymbzqTQ3uLwNCLZ1Q481oWaofqH7nO6V07xlXwY6PhQdQ2IedWx/ZK4Q==}
    dependencies:
      spdx-exceptions: 2.3.0
      spdx-license-ids: 3.0.11
    dev: true

  /spdx-license-ids/3.0.11:
    resolution: {integrity: sha512-Ctl2BrFiM0X3MANYgj3CkygxhRmr9mi6xhejbdO960nF6EDJApTYpn0BQnDKlnNBULKiCN1n3w9EBkHK8ZWg+g==}
    dev: true

  /sprintf-js/1.0.3:
    resolution: {integrity: sha1-BOaSb2YolTVPPdAVIDYzuFcpfiw=}

  /srcset-parse/1.1.0:
    resolution: {integrity: sha512-JWp4cG2eybkvKA1QUHGoNK6JDEYcOnSuhzNGjZuYUPqXreDl/VkkvP2sZW7Rmh+icuCttrR9ccb2WPIazyM/Cw==}
    dev: false

  /statuses/2.0.1:
    resolution: {integrity: sha512-RwNA9Z/7PrK06rYLIzFMlaF+l73iwpzsqRIFgbMLbTcLD6cOao82TaWefPXQvB2fOC4AjuYSEndS7N/mTCbkdQ==}
    engines: {node: '>= 0.8'}
    dev: true

  /stream-transform/2.1.3:
    resolution: {integrity: sha512-9GHUiM5hMiCi6Y03jD2ARC1ettBXkQBoQAe7nJsPknnI0ow10aXjTnew8QtYQmLjzn974BnmWEAJgCY6ZP1DeQ==}
    dependencies:
      mixme: 0.5.4
    dev: true

  /string-width/1.0.2:
    resolution: {integrity: sha1-EYvfW4zcUaKn5w0hHgfisLmxB9M=}
    engines: {node: '>=0.10.0'}
    dependencies:
      code-point-at: 1.1.0
      is-fullwidth-code-point: 1.0.0
      strip-ansi: 3.0.1
    dev: true

  /string-width/4.2.3:
    resolution: {integrity: sha512-wKyQRQpjJ0sIp62ErSZdGsjMJWsap5oRNihHhu6G7JVO/9jIB6UyevL+tXuOqrng8j/cxKTWyWUwvSTriiZz/g==}
    engines: {node: '>=8'}
    dependencies:
      emoji-regex: 8.0.0
      is-fullwidth-code-point: 3.0.0
      strip-ansi: 6.0.1
    dev: true

  /string-width/5.1.2:
    resolution: {integrity: sha512-HnLOCR3vjcY8beoNLtcjZ5/nxn2afmME6lhrDrebokqMap+XbeW8n9TXpPDOqdGK5qcI3oT0GKTW6wC7EMiVqA==}
    engines: {node: '>=12'}
    dependencies:
      eastasianwidth: 0.2.0
      emoji-regex: 9.2.2
      strip-ansi: 7.0.1
    dev: false

  /string.prototype.matchall/4.0.7:
    resolution: {integrity: sha512-f48okCX7JiwVi1NXCVWcFnZgADDC/n2vePlQ/KUCNqCikLLilQvwjMO8+BHVKvgzH0JB0J9LEPgxOGT02RoETg==}
    dependencies:
      call-bind: 1.0.2
      define-properties: 1.1.3
      es-abstract: 1.19.1
      get-intrinsic: 1.1.1
      has-symbols: 1.0.3
      internal-slot: 1.0.3
      regexp.prototype.flags: 1.4.1
      side-channel: 1.0.4
    dev: true

  /string.prototype.trimend/1.0.4:
    resolution: {integrity: sha512-y9xCjw1P23Awk8EvTpcyL2NIr1j7wJ39f+k6lvRnSMz+mz9CGz9NYPelDk42kOz6+ql8xjfK8oYzy3jAP5QU5A==}
    dependencies:
      call-bind: 1.0.2
      define-properties: 1.1.3

  /string.prototype.trimstart/1.0.4:
    resolution: {integrity: sha512-jh6e984OBfvxS50tdY2nRZnoC5/mLFKOREQfw8t5yytkoUsJRNxvI/E39qu1sD0OtWI3OC0XgKSmcWwziwYuZw==}
    dependencies:
      call-bind: 1.0.2
      define-properties: 1.1.3

  /string_decoder/0.10.31:
    resolution: {integrity: sha1-YuIDvEF2bGwoyfyEMB2rHFMQ+pQ=}
    dev: true

  /string_decoder/1.1.1:
    resolution: {integrity: sha512-n/ShnvDi6FHbbVfviro+WojiFzv+s8MPMHBczVePfUpDJLwoLT0ht1l4YwBCbi8pJAveEEdnkHyPyTP/mzRfwg==}
    dependencies:
      safe-buffer: 5.1.2
    dev: true

  /string_decoder/1.3.0:
    resolution: {integrity: sha512-hkRX8U1WjJFd8LsDJ2yQ/wWWxaopEsABU1XfkM8A+j0+85JAGppt16cr1Whg6KIbb4okU6Mql6BOj+uup/wKeA==}
    dependencies:
      safe-buffer: 5.2.1

  /stringify-entities/4.0.2:
    resolution: {integrity: sha512-MTxTVcEkorNtBbNpoFJPEh0kKdM6+QbMjLbaxmvaPMmayOXdr/AIVIIJX7FReUVweRBFJfZepK4A4AKgwuFpMQ==}
    dependencies:
      character-entities-html4: 2.1.0
      character-entities-legacy: 3.0.0
    dev: false

  /stringify-object/3.3.0:
    resolution: {integrity: sha512-rHqiFh1elqCQ9WPLIC8I0Q/g/wj5J1eMkyoiD6eoQApWHP0FtlK7rqnhmabL5VUY9JQCcqwwvlOaSuutekgyrw==}
    engines: {node: '>=4'}
    dependencies:
      get-own-enumerable-property-symbols: 3.0.2
      is-obj: 1.0.1
      is-regexp: 1.0.0
    dev: true

  /strip-ansi/3.0.1:
    resolution: {integrity: sha1-ajhfuIU9lS1f8F0Oiq+UJ43GPc8=}
    engines: {node: '>=0.10.0'}
    dependencies:
      ansi-regex: 2.1.1
    dev: true

  /strip-ansi/6.0.1:
    resolution: {integrity: sha512-Y38VPSHcqkFrCpFnQ9vuSXmquuv5oXOKpGeT6aGrr3o3Gc9AlVa6JBfUSOCnbxGGZF+/0ooI7KrPuUSztUdU5A==}
    engines: {node: '>=8'}
    dependencies:
      ansi-regex: 5.0.1
    dev: true

  /strip-ansi/7.0.1:
    resolution: {integrity: sha512-cXNxvT8dFNRVfhVME3JAe98mkXDYN2O1l7jmcwMnOslDeESg1rF/OZMtK0nRAhiari1unG5cD4jG3rapUAkLbw==}
    engines: {node: '>=12'}
    dependencies:
      ansi-regex: 6.0.1
    dev: false

  /strip-bom-string/1.0.0:
    resolution: {integrity: sha1-5SEekiQ2n7uB1jOi8ABE3IztrZI=}
    engines: {node: '>=0.10.0'}
    dev: false

  /strip-bom/3.0.0:
    resolution: {integrity: sha1-IzTBjpx1n3vdVv3vfprj1YjmjtM=}
    engines: {node: '>=4'}
    dev: true

  /strip-bom/4.0.0:
    resolution: {integrity: sha512-3xurFv5tEgii33Zi8Jtp55wEIILR9eh34FAW00PZf+JnSsTmV/ioewSgQl97JHvgjoRGwPShsWm+IdrxB35d0w==}
    engines: {node: '>=8'}
    dev: false

  /strip-comments/2.0.1:
    resolution: {integrity: sha512-ZprKx+bBLXv067WTCALv8SSz5l2+XhpYCsVtSqlMnkAXMWDq+/ekVbl1ghqP9rUHTzv6sm/DwCOiYutU/yp1fw==}
    engines: {node: '>=10'}
    dev: true

  /strip-final-newline/2.0.0:
    resolution: {integrity: sha512-BrpvfNAE3dcvq7ll3xVumzjKjZQ5tI1sEUIKr3Uoks0XUl45St3FlatVqef9prk4jRDzhW6WZg+3bk93y6pLjA==}
    engines: {node: '>=6'}
    dev: true

  /strip-final-newline/3.0.0:
    resolution: {integrity: sha512-dOESqjYr96iWYylGObzd39EuNTa5VJxyvVAEm5Jnh7KGo75V43Hk1odPQkNDyXNmUR6k+gEiDVXnjB8HJ3crXw==}
    engines: {node: '>=12'}
    dev: true

  /strip-indent/3.0.0:
    resolution: {integrity: sha512-laJTa3Jb+VQpaC6DseHhF7dXVqHTfJPCRDaEbid/drOhgitgYku/letMUqOXFoWV0zIIUbjpdH2t+tYj4bQMRQ==}
    engines: {node: '>=8'}
    dependencies:
      min-indent: 1.0.1

  /strip-json-comments/2.0.1:
    resolution: {integrity: sha1-PFMZQukIwml8DsNEhYwobHygpgo=}
    engines: {node: '>=0.10.0'}
    dev: true

  /strip-json-comments/3.1.1:
    resolution: {integrity: sha512-6fPc+R4ihwqP6N/aIv2f1gMH8lOVtWQHoqC4yK6oSDVVocumAsfCqjkXnqiYMhmMwS/mEHLp7Vehlt3ql6lEig==}
    engines: {node: '>=8'}
    dev: true

  /strnum/1.0.5:
    resolution: {integrity: sha512-J8bbNyKKXl5qYcR36TIO8W3mVGVHrmmxsd5PAItGkmyzwJvybiw2IVq5nqd0i4LSNSkB/sx9VHllbfFdr9k1JA==}
    dev: false

  /style-to-object/0.3.0:
    resolution: {integrity: sha512-CzFnRRXhzWIdItT3OmF8SQfWyahHhjq3HwcMNCNLn+N7klOOqPjMeG/4JSu77D7ypZdGvSzvkrbyeTMizz2VrA==}
    dependencies:
      inline-style-parser: 0.1.1
    dev: false

  /supports-color/5.5.0:
    resolution: {integrity: sha512-QjVjwdXIt408MIiAqCX4oUKsgU2EqAGzs2Ppkm4aQYbjm+ZEWEcW4SfFNTr4uMNZma0ey4f5lgLrkB0aX0QMow==}
    engines: {node: '>=4'}
    dependencies:
      has-flag: 3.0.0

  /supports-color/7.2.0:
    resolution: {integrity: sha512-qpCAvRl9stuOHveKsn7HncJRvv501qIacKzQlO/+Lwxc9+0q2wLyv4Dfvt80/DPn2pqOBsJdDiogXGR9+OvwRw==}
    engines: {node: '>=8'}
    dependencies:
      has-flag: 4.0.0

  /supports-color/8.1.1:
    resolution: {integrity: sha512-MpUEN2OodtUzxvKQl72cUF7RQ5EiHsGvSsVG0ia9c5RbWGL2CI4C7EpPS8UTBIplnlzZiNuV56w+FuNxy3ty2Q==}
    engines: {node: '>=10'}
    dependencies:
      has-flag: 4.0.0
    dev: true

  /supports-esm/1.0.0:
    resolution: {integrity: sha512-96Am8CDqUaC0I2+C/swJ0yEvM8ZnGn4unoers/LSdE4umhX7mELzqyLzx3HnZAluq5PXIsGMKqa7NkqaeHMPcg==}
    dependencies:
      has-package-exports: 1.2.3
    dev: false

  /supports-preserve-symlinks-flag/1.0.0:
    resolution: {integrity: sha512-ot0WnXS9fgdkgIcePe6RHNk1WA8+muPa6cSjeR3V8K27q9BB1rTE3R1p7Hv0z1ZyAc8s6Vvv8DIyWf681MAt0w==}
    engines: {node: '>= 0.4'}

  /svelte-hmr/0.14.11_svelte@3.46.4:
    resolution: {integrity: sha512-R9CVfX6DXxW1Kn45Jtmx+yUe+sPhrbYSUp7TkzbW0jI5fVPn6lsNG9NEs5dFg5qRhFNAoVdRw5qQDLALNKhwbQ==}
    engines: {node: ^12.20 || ^14.13.1 || >= 16}
    peerDependencies:
      svelte: '>=3.19.0'
    dependencies:
      svelte: 3.46.4
    dev: false

  /svelte-preprocess/4.10.4_7144bccf0a8de43f5976a510f9dc7703:
    resolution: {integrity: sha512-fuwol0N4UoHsNQolLFbMqWivqcJ9N0vfWO9IuPAiX/5okfoGXURyJ6nECbuEIv0nU3M8Xe2I1ONNje2buk7l6A==}
    engines: {node: '>= 9.11.2'}
    requiresBuild: true
    peerDependencies:
      '@babel/core': ^7.10.2
      coffeescript: ^2.5.1
      less: ^3.11.3 || ^4.0.0
      node-sass: '*'
      postcss: ^7 || ^8
      postcss-load-config: ^2.1.0 || ^3.0.0
      pug: ^3.0.0
      sass: ^1.26.8
      stylus: ^0.55.0
      sugarss: ^2.0.0
      svelte: ^3.23.0
      typescript: ^3.9.5 || ^4.0.0
    peerDependenciesMeta:
      '@babel/core':
        optional: true
      coffeescript:
        optional: true
      less:
        optional: true
      node-sass:
        optional: true
      postcss:
        optional: true
      postcss-load-config:
        optional: true
      pug:
        optional: true
      sass:
        optional: true
      stylus:
        optional: true
      sugarss:
        optional: true
      typescript:
        optional: true
    dependencies:
      '@types/pug': 2.0.6
      '@types/sass': 1.43.1
      detect-indent: 6.1.0
      magic-string: 0.25.9
      postcss-load-config: 3.1.3
      sorcery: 0.10.0
      strip-indent: 3.0.0
      svelte: 3.46.4
      typescript: 4.6.2
    dev: false

  /svelte-preprocess/4.10.4_svelte@3.46.4+typescript@4.6.2:
    resolution: {integrity: sha512-fuwol0N4UoHsNQolLFbMqWivqcJ9N0vfWO9IuPAiX/5okfoGXURyJ6nECbuEIv0nU3M8Xe2I1ONNje2buk7l6A==}
    engines: {node: '>= 9.11.2'}
    requiresBuild: true
    peerDependencies:
      '@babel/core': ^7.10.2
      coffeescript: ^2.5.1
      less: ^3.11.3 || ^4.0.0
      node-sass: '*'
      postcss: ^7 || ^8
      postcss-load-config: ^2.1.0 || ^3.0.0
      pug: ^3.0.0
      sass: ^1.26.8
      stylus: ^0.55.0
      sugarss: ^2.0.0
      svelte: ^3.23.0
      typescript: ^3.9.5 || ^4.0.0
    peerDependenciesMeta:
      '@babel/core':
        optional: true
      coffeescript:
        optional: true
      less:
        optional: true
      node-sass:
        optional: true
      postcss:
        optional: true
      postcss-load-config:
        optional: true
      pug:
        optional: true
      sass:
        optional: true
      stylus:
        optional: true
      sugarss:
        optional: true
      typescript:
        optional: true
    dependencies:
      '@types/pug': 2.0.6
      '@types/sass': 1.43.1
      detect-indent: 6.1.0
      magic-string: 0.25.9
      sorcery: 0.10.0
      strip-indent: 3.0.0
      svelte: 3.46.4
      typescript: 4.6.2
    dev: false

  /svelte/3.46.4:
    resolution: {integrity: sha512-qKJzw6DpA33CIa+C/rGp4AUdSfii0DOTCzj/2YpSKKayw5WGSS624Et9L1nU1k2OVRS9vaENQXp2CVZNU+xvIg==}
    engines: {node: '>= 8'}

  /tailwindcss/3.0.23_autoprefixer@10.4.4:
    resolution: {integrity: sha512-+OZOV9ubyQ6oI2BXEhzw4HrqvgcARY38xv3zKcjnWtMIZstEsXdI9xftd1iB7+RbOnj2HOEzkA0OyB5BaSxPQA==}
    engines: {node: '>=12.13.0'}
    hasBin: true
    peerDependencies:
      autoprefixer: ^10.0.2
    dependencies:
      arg: 5.0.1
      autoprefixer: 10.4.4_postcss@8.4.12
      chalk: 4.1.2
      chokidar: 3.5.3
      color-name: 1.1.4
      cosmiconfig: 7.0.1
      detective: 5.2.0
      didyoumean: 1.2.2
      dlv: 1.1.3
      fast-glob: 3.2.11
      glob-parent: 6.0.2
      is-glob: 4.0.3
      normalize-path: 3.0.0
      object-hash: 2.2.0
      postcss: 8.4.12
      postcss-js: 4.0.0_postcss@8.4.12
      postcss-load-config: 3.1.3
      postcss-nested: 5.0.6_postcss@8.4.12
      postcss-selector-parser: 6.0.9
      postcss-value-parser: 4.2.0
      quick-lru: 5.1.1
      resolve: 1.22.0
    transitivePeerDependencies:
      - ts-node

  /tar-fs/2.1.1:
    resolution: {integrity: sha512-V0r2Y9scmbDRLCNex/+hYzvp/zyYjvFbHPNgVTKfQvVrb6guiE/fxP+XblDNR011utopbkex2nM4dHNV6GDsng==}
    dependencies:
      chownr: 1.1.4
      mkdirp-classic: 0.5.3
      pump: 3.0.0
      tar-stream: 2.2.0
    dev: true

  /tar-stream/2.2.0:
    resolution: {integrity: sha512-ujeqbceABgwMZxEJnk2HDY2DlnUZ+9oEcb1KzTVfYHio0UE6dG71n60d8D2I4qNvleWrrXpmjpt7vZeF1LnMZQ==}
    engines: {node: '>=6'}
    dependencies:
      bl: 4.1.0
      end-of-stream: 1.4.4
      fs-constants: 1.0.0
      inherits: 2.0.4
      readable-stream: 3.6.0
    dev: true

  /tar/6.1.11:
    resolution: {integrity: sha512-an/KZQzQUkZCkuoAA64hM92X0Urb6VpRhAFllDzz44U2mcD5scmT3zBc4VgVpkugF580+DQn8eAFSyoQt0tznA==}
    engines: {node: '>= 10'}
    dependencies:
      chownr: 2.0.0
      fs-minipass: 2.1.0
      minipass: 3.1.6
      minizlib: 2.1.2
      mkdirp: 1.0.4
      yallist: 4.0.0
    dev: false

  /temp-dir/2.0.0:
    resolution: {integrity: sha512-aoBAniQmmwtcKp/7BzsH8Cxzv8OL736p7v1ihGb5e9DJ9kTwGWHrQrVB5+lfVDzfGrdRzXch+ig7LHaY1JTOrg==}
    engines: {node: '>=8'}
    dev: true

  /tempy/0.6.0:
    resolution: {integrity: sha512-G13vtMYPT/J8A4X2SjdtBTphZlrp1gKv6hZiOjw14RCWg6GbHuQBGtjlx75xLbYV/wEc0D7G5K4rxKP/cXk8Bw==}
    engines: {node: '>=10'}
    dependencies:
      is-stream: 2.0.1
      temp-dir: 2.0.0
      type-fest: 0.16.0
      unique-string: 2.0.0
    dev: true

  /term-size/2.2.1:
    resolution: {integrity: sha512-wK0Ri4fOGjv/XPy8SBHZChl8CM7uMc5VML7SqiQ0zG7+J5Vr+RMQDoHa2CNT6KHUnTGIXH34UDMkPzAUyapBZg==}
    engines: {node: '>=8'}
    dev: true

  /terser/5.12.1:
    resolution: {integrity: sha512-NXbs+7nisos5E+yXwAD+y7zrcTkMqb0dEJxIGtSKPdCBzopf7ni4odPul2aechpV7EXNvOudYOX2bb5tln1jbQ==}
    engines: {node: '>=10'}
    hasBin: true
    dependencies:
      acorn: 8.7.0
      commander: 2.20.3
      source-map: 0.7.3
      source-map-support: 0.5.21
    dev: true

  /text-table/0.2.0:
    resolution: {integrity: sha1-f17oI66AUgfACvLfSoTsP8+lcLQ=}
    dev: true

  /tiny-glob/0.2.9:
    resolution: {integrity: sha512-g/55ssRPUjShh+xkfx9UPDXqhckHEsHr4Vd9zX55oSdGZc/MD0m3sferOkwWtp98bv+kcVfEHtRJgBVJzelrzg==}
    dependencies:
      globalyzer: 0.1.0
      globrex: 0.1.2
    dev: true

  /tmp/0.0.33:
    resolution: {integrity: sha512-jRCJlojKnZ3addtTOjdIqoRuPEKBvNXcGYqzO6zWZX8KfKEpnGY5jfggJQ3EjKuu8D4bJRr0y+cYJFmYbImXGw==}
    engines: {node: '>=0.6.0'}
    dependencies:
      os-tmpdir: 1.0.2
    dev: true

  /to-fast-properties/2.0.0:
    resolution: {integrity: sha1-3F5pjL0HkmW8c+A3doGk5Og/YW4=}
    engines: {node: '>=4'}

  /to-regex-range/5.0.1:
    resolution: {integrity: sha512-65P7iz6X5yEr1cwcgvQxbbIw7Uk3gOy5dIdtZ4rDveLqhrdJP+Li/Hx6tyK0NEb+2GCyneCMJiGqrADCSNk8sQ==}
    engines: {node: '>=8.0'}
    dependencies:
      is-number: 7.0.0

  /toidentifier/1.0.1:
    resolution: {integrity: sha512-o5sSPKEkg/DIQNmH43V0/uerLrpzVedkUh8tGNvaeXpfpuwjKenlSox/2O/BTlZUtEe+JG7s5YhEz608PlAHRA==}
    engines: {node: '>=0.6'}
    dev: true

  /totalist/1.1.0:
    resolution: {integrity: sha512-gduQwd1rOdDMGxFG1gEvhV88Oirdo2p+KjoYFU7k2g+i7n6AFFbDQ5kMPUsW0pNbfQsB/cwXvT1i4Bue0s9g5g==}
    engines: {node: '>=6'}
    dev: true

  /totalist/3.0.0:
    resolution: {integrity: sha512-eM+pCBxXO/njtF7vdFsHuqb+ElbxqtI4r5EAvk6grfAFyJ6IvWlSkfZ5T9ozC6xWw3Fj1fGoSmrl0gUs46JVIw==}
    engines: {node: '>=6'}
    dev: false

  /tr46/0.0.3:
    resolution: {integrity: sha1-gYT9NH2snNwYWZLzpmIuFLnZq2o=}

  /tr46/1.0.1:
    resolution: {integrity: sha1-qLE/1r/SSJUZZ0zN5VujaTtwbQk=}
    dependencies:
      punycode: 2.1.1
    dev: true

  /tree-kill/1.2.2:
    resolution: {integrity: sha512-L0Orpi8qGpRG//Nd+H90vFB+3iHnue1zSSGmNOOCh1GLJ7rUKVwV2HvijphGQS2UmhUZewS9VgvxYIdgr+fG1A==}
    hasBin: true
    dev: true

  /trim-newlines/3.0.1:
    resolution: {integrity: sha512-c1PTsA3tYrIsLGkJkzHF+w9F2EyxfXGo4UyJc4pFL++FMjnq0HJS69T3M7d//gKrFKwy429bouPescbjecU+Zw==}
    engines: {node: '>=8'}
    dev: true

  /trough/2.1.0:
    resolution: {integrity: sha512-AqTiAOLcj85xS7vQ8QkAV41hPDIJ71XJB4RCUrzo/1GM2CQwhkJGaf9Hgr7BOugMRpgGUrqRg/DrBDl4H40+8g==}

  /ts-morph/12.2.0:
    resolution: {integrity: sha512-WHXLtFDcIRwoqaiu0elAoZ/AmI+SwwDafnPKjgJmdwJ2gRVO0jMKBt88rV2liT/c6MTsXyuWbGFiHe9MRddWJw==}
    dependencies:
      '@ts-morph/common': 0.11.1
      code-block-writer: 10.1.1
    dev: false

  /tsconfig-resolver/3.0.1:
    resolution: {integrity: sha512-ZHqlstlQF449v8glscGRXzL6l2dZvASPCdXJRWG4gHEZlUVx2Jtmr+a2zeVG4LCsKhDXKRj5R3h0C/98UcVAQg==}
    dependencies:
      '@types/json5': 0.0.30
      '@types/resolve': 1.20.1
      json5: 2.2.0
      resolve: 1.22.0
      strip-bom: 4.0.0
      type-fest: 0.13.1
    dev: false

  /tslib/1.14.1:
    resolution: {integrity: sha512-Xni35NKzjgMrwevysHTCArtLDpPvye8zV/0E4EyYn43P7/7qvQwPh9BGkHewbMulVntbigmcT7rdX3BNo9wRJg==}
    dev: true

  /tslib/2.3.1:
    resolution: {integrity: sha512-77EbyPPpMz+FRFRuAFlWMtmgUWGe9UOG2Z25NqCwiIjRhOf5iKGuzSe5P2w1laq+FkRy4p+PCuVkJSGkzTEKVw==}
    dev: true

  /tsm/2.2.1:
    resolution: {integrity: sha512-qvJB0baPnxQJolZru11mRgGTdNlx17WqgJnle7eht3Vhb+VUR4/zFA5hFl6NqRe7m8BD9w/6yu0B2XciRrdoJA==}
    engines: {node: '>=12'}
    hasBin: true
    dependencies:
      esbuild: 0.14.25
    dev: false

  /tsutils/3.21.0_typescript@4.6.2:
    resolution: {integrity: sha512-mHKK3iUXL+3UF6xL5k0PEhKRUBKPBCv/+RkEOpjRWxxx27KKRBmmA60A9pgOUvMi8GKhRMPEmjBRPzs2W7O1OA==}
    engines: {node: '>= 6'}
    peerDependencies:
      typescript: '>=2.8.0 || >= 3.2.0-dev || >= 3.3.0-dev || >= 3.4.0-dev || >= 3.5.0-dev || >= 3.6.0-dev || >= 3.6.0-beta || >= 3.7.0-dev || >= 3.7.0-beta'
    dependencies:
      tslib: 1.14.1
      typescript: 4.6.2
    dev: true

  /tty-table/2.8.13:
    resolution: {integrity: sha512-eVV/+kB6fIIdx+iUImhXrO22gl7f6VmmYh0Zbu6C196fe1elcHXd7U6LcLXu0YoVPc2kNesWiukYcdK8ZmJ6aQ==}
    engines: {node: '>=8.16.0'}
    hasBin: true
    dependencies:
      chalk: 3.0.0
      csv: 5.5.3
      smartwrap: 1.2.5
      strip-ansi: 6.0.1
      wcwidth: 1.0.1
      yargs: 15.4.1
    dev: true

  /tunnel-agent/0.6.0:
    resolution: {integrity: sha1-J6XeoGs2sEoKmWZ3SykIaPD8QP0=}
    dependencies:
      safe-buffer: 5.2.1
    dev: true

  /turbo-darwin-64/1.1.6:
    resolution: {integrity: sha512-xzl79T7mPKaIGhMBCAzpTvXkbFNZaMyeOMsNXxVT5dTY+d3FwLFfbqHIoG1dH745TbH6i67bxtt70lKdQa+qdQ==}
    cpu: [x64]
    os: [darwin]
    requiresBuild: true
    dev: true
    optional: true

  /turbo-darwin-arm64/1.1.6:
    resolution: {integrity: sha512-r0D+Kfwcaqec5h9Xa4T/VD6mWZ2LQr+zOEBBL6UA15htgel06B2eXiGdjRiw4i7ieV80tEBEDdz9tSWJBhAL/Q==}
    cpu: [arm64]
    os: [darwin]
    requiresBuild: true
    dev: true
    optional: true

  /turbo-freebsd-64/1.1.6:
    resolution: {integrity: sha512-v5MJeRcyeCDF3La40TOub0+/OuGGFuLzlVHb4jYxthESbtLve1H23bDiL+4gCQgPYOsKMOvKQpuoMaKW2gxk7A==}
    cpu: [x64]
    os: [freebsd]
    requiresBuild: true
    dev: true
    optional: true

  /turbo-freebsd-arm64/1.1.6:
    resolution: {integrity: sha512-5gm3r+M5f/Idt/pggyCQ+MZSlaUdxUeb/4LtPohhWOoj4PYo1o5kwInaRlckr7uV36E4/npDvz9cDV96Pohejg==}
    cpu: [arm64]
    os: [freebsd]
    requiresBuild: true
    dev: true
    optional: true

  /turbo-linux-32/1.1.6:
    resolution: {integrity: sha512-dLc1Vd/LQP5n3NGLMf+cdaK99sMWvHdDvTUSrSwoYDy5fWFpUm0E12lAxRH3tikX2m7Kfcy2uY5xSJIuq5xzYQ==}
    cpu: [ia32]
    os: [linux]
    requiresBuild: true
    dev: true
    optional: true

  /turbo-linux-64/1.1.6:
    resolution: {integrity: sha512-V4rb41yQUA+vPDgXc06oHmKbgrBUbwm09oRtjvmlIQU8zX8qujMPZIun8tGP4NuzErJXGzD3WDgj7VSsO23IIw==}
    cpu: [x64]
    os: [linux]
    requiresBuild: true
    dev: true
    optional: true

  /turbo-linux-arm/1.1.6:
    resolution: {integrity: sha512-zAaIa0+EhRYYkM51ruB1LCUqyeigK66A+KfXZ3Y9+aiKg7EYbDvuv+ReD4srLPKoIuAxR5dYlk5RVhSKejt2Cw==}
    cpu: [arm]
    os: [linux]
    requiresBuild: true
    dev: true
    optional: true

  /turbo-linux-arm64/1.1.6:
    resolution: {integrity: sha512-QsE7gow3WxWXKwNWJX4DIJys6xc6Up4/icjdTZCZbglPLwuG2UiUzjJ2+beXxVU4EmpQF6NwKubHCtrs8m8/kQ==}
    cpu: [arm64]
    os: [linux]
    requiresBuild: true
    dev: true
    optional: true

  /turbo-linux-mips64le/1.1.6:
    resolution: {integrity: sha512-098DB9daXoI6LRCkuOv1Pqim+H4wXZrFza9Xd7zJIel1WmxEgNsHqWpSH5Jn2J92LbkWl+tfN1+myw4+a4ESfw==}
    cpu: [mips64el]
    os: [linux]
    requiresBuild: true
    dev: true
    optional: true

  /turbo-linux-ppc64le/1.1.6:
    resolution: {integrity: sha512-U5A1mnsGM994h/1VT4FbsV/bb+I0fgvkY5/TTX7MfA9Iwt0SxsNlh+Jgofe1svPz0CKEe6Hl2WQSGHTlBPJb5Q==}
    cpu: [ppc64]
    os: [linux]
    requiresBuild: true
    dev: true
    optional: true

  /turbo-windows-32/1.1.6:
    resolution: {integrity: sha512-0C+/EI11j8ABtI6O2n+NYL2osDI6moo7YL8pqiWbNrdEGI2KbeCTVQpruUH+GONsMov06pR4BouL9UT2jSpG0g==}
    cpu: [ia32]
    os: [win32]
    requiresBuild: true
    dev: true
    optional: true

  /turbo-windows-64/1.1.6:
    resolution: {integrity: sha512-O2kC+7+zuMjFIi6mpU1qz+Bv27TcHkkCczcDNVU29G52pm5lwj7BZ+/gu+EPJSnF5VrgdA6Oru6KVXPRS1q+Cg==}
    cpu: [x64]
    os: [win32]
    requiresBuild: true
    dev: true
    optional: true

  /turbo/1.1.6:
    resolution: {integrity: sha512-pZTc6Sb5MtK/X/qhiDSssc8AZWoUoYf14ZqYjvDWg/aEtqgwYorVJqfRcj4XOXOqtVZ3gO/91eXwdyh/q2aQHA==}
    hasBin: true
    requiresBuild: true
    optionalDependencies:
      turbo-darwin-64: 1.1.6
      turbo-darwin-arm64: 1.1.6
      turbo-freebsd-64: 1.1.6
      turbo-freebsd-arm64: 1.1.6
      turbo-linux-32: 1.1.6
      turbo-linux-64: 1.1.6
      turbo-linux-arm: 1.1.6
      turbo-linux-arm64: 1.1.6
      turbo-linux-mips64le: 1.1.6
      turbo-linux-ppc64le: 1.1.6
      turbo-windows-32: 1.1.6
      turbo-windows-64: 1.1.6
    dev: true

  /turbolinks/5.2.0:
    resolution: {integrity: sha512-pMiez3tyBo6uRHFNNZoYMmrES/IaGgMhQQM+VFF36keryjb5ms0XkVpmKHkfW/4Vy96qiGW3K9bz0tF5sK9bBw==}
    dev: false

  /type-check/0.3.2:
    resolution: {integrity: sha1-WITKtRLPHTVeP7eE8wgEsrUg23I=}
    engines: {node: '>= 0.8.0'}
    dependencies:
      prelude-ls: 1.1.2
    dev: true

  /type-check/0.4.0:
    resolution: {integrity: sha512-XleUoc9uwGXqjWwXaUTZAmzMcFZ5858QA2vvx1Ur5xIcixXIP+8LnFDgRplU30us6teqdlskFfu+ae4K79Ooew==}
    engines: {node: '>= 0.8.0'}
    dependencies:
      prelude-ls: 1.2.1
    dev: true

  /type-detect/4.0.8:
    resolution: {integrity: sha512-0fr/mIH1dlO+x7TlcMy+bIDqKPsw/70tVyeHW787goQjhmqaZe10uwLujubK9q9Lg6Fiho1KUKDYz0Z7k7g5/g==}
    engines: {node: '>=4'}
    dev: true

  /type-fest/0.13.1:
    resolution: {integrity: sha512-34R7HTnG0XIJcBSn5XhDd7nNFPRcXYRZrBB2O2jdKqYODldSzBAqzsWoZYYvduky73toYS/ESqxPvkDf/F0XMg==}
    engines: {node: '>=10'}

  /type-fest/0.16.0:
    resolution: {integrity: sha512-eaBzG6MxNzEn9kiwvtre90cXaNLkmadMWa1zQMs3XORCXNbsH/OewwbxC5ia9dCxIxnTAsSxXJaa/p5y8DlvJg==}
    engines: {node: '>=10'}
    dev: true

  /type-fest/0.20.2:
    resolution: {integrity: sha512-Ne+eE4r0/iWnpAxD852z3A+N0Bt5RN//NjJwRd2VFHEmrywxf5vsZlh4R6lixl6B+wz/8d+maTSAkN1FIkI3LQ==}
    engines: {node: '>=10'}
    dev: true

  /type-fest/0.6.0:
    resolution: {integrity: sha512-q+MB8nYR1KDLrgr4G5yemftpMC7/QLqVndBmEEdqzmNj5dcFOO4Oo8qlwZE3ULT3+Zim1F8Kq4cBnikNhlCMlg==}
    engines: {node: '>=8'}
    dev: true

  /type-fest/0.8.1:
    resolution: {integrity: sha512-4dbzIzqvjtgiM5rw1k5rEHtBANKmdudhGyBEajN01fEyhaAIhsoKNy6y7+IN93IfpFtwY9iqi7kD+xwKhQsNJA==}
    engines: {node: '>=8'}
    dev: true

  /typescript/4.6.2:
    resolution: {integrity: sha512-HM/hFigTBHZhLXshn9sN37H085+hQGeJHJ/X7LpBWLID/fbc2acUMfU+lGD98X81sKP+pFa9f0DZmCwB9GnbAg==}
    engines: {node: '>=4.2.0'}
    hasBin: true

  /unbox-primitive/1.0.1:
    resolution: {integrity: sha512-tZU/3NqK3dA5gpE1KtyiJUrEB0lxnGkMFHptJ7q6ewdZ8s12QrODwNbhIJStmJkd1QDXa1NRA8aF2A1zk/Ypyw==}
    dependencies:
      function-bind: 1.1.1
      has-bigints: 1.0.1
      has-symbols: 1.0.3
      which-boxed-primitive: 1.0.2

  /unconfig/0.2.2:
    resolution: {integrity: sha512-JN1MeYJ/POnjBj7NgOJJxPp6+NcD6Nd0hEuK0D89kjm9GvQQUq8HeE2Eb7PZgtu+64mWkDiqeJn1IZoLH7htPg==}
    dependencies:
      '@antfu/utils': 0.3.0
      defu: 5.0.1
      jiti: 1.13.0
    dev: true

  /unherit/3.0.0:
    resolution: {integrity: sha512-UmvIQZGEc9qdLIQ8mv8/61n6PiMgfbOoASPKHpCvII5srShCQSa6jSjBjlZOR4bxt2XnT6uo6csmPKRi+zQ0Jg==}
    dev: false

  /unicode-canonical-property-names-ecmascript/2.0.0:
    resolution: {integrity: sha512-yY5PpDlfVIU5+y/BSCxAJRBIS1Zc2dDG3Ujq+sR0U+JjUevW2JhocOF+soROYDSaAezOzOKuyyixhD6mBknSmQ==}
    engines: {node: '>=4'}
    dev: true

  /unicode-match-property-ecmascript/2.0.0:
    resolution: {integrity: sha512-5kaZCrbp5mmbz5ulBkDkbY0SsPOjKqVS35VpL9ulMPfSl0J0Xsm+9Evphv9CoIZFwre7aJoa94AY6seMKGVN5Q==}
    engines: {node: '>=4'}
    dependencies:
      unicode-canonical-property-names-ecmascript: 2.0.0
      unicode-property-aliases-ecmascript: 2.0.0
    dev: true

  /unicode-match-property-value-ecmascript/2.0.0:
    resolution: {integrity: sha512-7Yhkc0Ye+t4PNYzOGKedDhXbYIBe1XEQYQxOPyhcXNMJ0WCABqqj6ckydd6pWRZTHV4GuCPKdBAUiMc60tsKVw==}
    engines: {node: '>=4'}
    dev: true

  /unicode-property-aliases-ecmascript/2.0.0:
    resolution: {integrity: sha512-5Zfuy9q/DFr4tfO7ZPeVXb1aPoeQSdeFMLpYuFebehDAhbuevLs5yxSZmIFN1tP5F9Wl4IpJrYojg85/zgyZHQ==}
    engines: {node: '>=4'}
    dev: true

  /unified/10.1.2:
    resolution: {integrity: sha512-pUSWAi/RAnVy1Pif2kAoeWNBa3JVrx0MId2LASj8G+7AiHWoKZNTomq6LG326T68U7/e263X6fTdcXIy7XnF7Q==}
    dependencies:
      '@types/unist': 2.0.6
      bail: 2.0.2
      extend: 3.0.2
      is-buffer: 2.0.5
      is-plain-obj: 4.0.0
      trough: 2.1.0
      vfile: 5.3.2

  /unique-string/2.0.0:
    resolution: {integrity: sha512-uNaeirEPvpZWSgzwsPGtU2zVSTrn/8L5q/IexZmH0eH6SA73CmAA5U4GwORTxQAZs95TAXLNqeLoPPNO5gZfWg==}
    engines: {node: '>=8'}
    dependencies:
      crypto-random-string: 2.0.0
    dev: true

  /unist-builder/3.0.0:
    resolution: {integrity: sha512-GFxmfEAa0vi9i5sd0R2kcrI9ks0r82NasRq5QHh2ysGngrc6GiqD5CDf1FjPenY4vApmFASBIIlk/jj5J5YbmQ==}
    dependencies:
      '@types/unist': 2.0.6
    dev: false

  /unist-util-generated/2.0.0:
    resolution: {integrity: sha512-TiWE6DVtVe7Ye2QxOVW9kqybs6cZexNwTwSMVgkfjEReqy/xwGpAXb99OxktoWwmL+Z+Epb0Dn8/GNDYP1wnUw==}
    dev: false

  /unist-util-is/3.0.0:
    resolution: {integrity: sha512-sVZZX3+kspVNmLWBPAB6r+7D9ZgAFPNWm66f7YNb420RlQSbn+n8rG8dGZSkrER7ZIXGQYNm5pqC3v3HopH24A==}
    dev: true

  /unist-util-is/5.1.1:
    resolution: {integrity: sha512-F5CZ68eYzuSvJjGhCLPL3cYx45IxkqXSetCcRgUXtbcm50X2L9oOWQlfUfDdAf+6Pd27YDblBfdtmsThXmwpbQ==}

  /unist-util-map/3.0.1:
    resolution: {integrity: sha512-TOLoGOyT6pYI3JjTBZ1z76Rp7g+xcfgzuQDESuOUTZIkqpOIXsqZTvI25fKCYjMAmADbeulxusIgoB5IBPGZuQ==}
    dependencies:
      '@types/unist': 2.0.6
    dev: false

  /unist-util-modify-children/2.0.0:
    resolution: {integrity: sha512-HGrj7JQo9DwZt8XFsX8UD4gGqOsIlCih9opG6Y+N11XqkBGKzHo8cvDi+MfQQgiZ7zXRUiQREYHhjOBHERTMdg==}
    dependencies:
      array-iterate: 1.1.4
    dev: false

  /unist-util-position-from-estree/1.1.1:
    resolution: {integrity: sha512-xtoY50b5+7IH8tFbkw64gisG9tMSpxDjhX9TmaJJae/XuxQ9R/Kc8Nv1eOsf43Gt4KV/LkriMy9mptDr7XLcaw==}
    dependencies:
      '@types/unist': 2.0.6
    dev: false

  /unist-util-position/4.0.2:
    resolution: {integrity: sha512-Y6+plxR41dOLbyyqVDLuGWgXDmxdXslCSRYQkSDagBnOT9oFsQH0J8FzhirSklUEe0xZTT0WDnAE1gXPaDFljA==}
    dependencies:
      '@types/unist': 2.0.6
    dev: false

  /unist-util-remove-position/4.0.1:
    resolution: {integrity: sha512-0yDkppiIhDlPrfHELgB+NLQD5mfjup3a8UYclHruTJWmY74je8g+CIFr79x5f6AkmzSwlvKLbs63hC0meOMowQ==}
    dependencies:
      '@types/unist': 2.0.6
      unist-util-visit: 4.1.0
    dev: false

  /unist-util-stringify-position/3.0.2:
    resolution: {integrity: sha512-7A6eiDCs9UtjcwZOcCpM4aPII3bAAGv13E96IkawkOAW0OhH+yRxtY0lzo8KiHpzEMfH7Q+FizUmwp8Iqy5EWg==}
    dependencies:
      '@types/unist': 2.0.6

  /unist-util-visit-children/1.1.4:
    resolution: {integrity: sha512-sA/nXwYRCQVRwZU2/tQWUqJ9JSFM1X3x7JIOsIgSzrFHcfVt6NkzDtKzyxg2cZWkCwGF9CO8x4QNZRJRMK8FeQ==}
    dev: false

  /unist-util-visit-parents/2.1.2:
    resolution: {integrity: sha512-DyN5vD4NE3aSeB+PXYNKxzGsfocxp6asDc2XXE3b0ekO2BaRUpBicbbUygfSvYfUz1IkmjFR1YF7dPklraMZ2g==}
    dependencies:
      unist-util-is: 3.0.0
    dev: true

  /unist-util-visit-parents/4.1.1:
    resolution: {integrity: sha512-1xAFJXAKpnnJl8G7K5KgU7FY55y3GcLIXqkzUj5QF/QVP7biUm0K0O2oqVkYsdjzJKifYeWn9+o6piAK2hGSHw==}
    dependencies:
      '@types/unist': 2.0.6
      unist-util-is: 5.1.1
    dev: false

  /unist-util-visit-parents/5.1.0:
    resolution: {integrity: sha512-y+QVLcY5eR/YVpqDsLf/xh9R3Q2Y4HxkZTp7ViLDU6WtJCEcPmRzW1gpdWDCDIqIlhuPDXOgttqPlykrHYDekg==}
    dependencies:
      '@types/unist': 2.0.6
      unist-util-is: 5.1.1

  /unist-util-visit/1.4.1:
    resolution: {integrity: sha512-AvGNk7Bb//EmJZyhtRUnNMEpId/AZ5Ph/KUpTI09WHQuDZHKovQ1oEv3mfmKpWKtoMzyMC4GLBm1Zy5k12fjIw==}
    dependencies:
      unist-util-visit-parents: 2.1.2
    dev: true

  /unist-util-visit/3.1.0:
    resolution: {integrity: sha512-Szoh+R/Ll68QWAyQyZZpQzZQm2UPbxibDvaY8Xc9SUtYgPsDzx5AWSk++UUt2hJuow8mvwR+rG+LQLw+KsuAKA==}
    dependencies:
      '@types/unist': 2.0.6
      unist-util-is: 5.1.1
      unist-util-visit-parents: 4.1.1
    dev: false

  /unist-util-visit/4.1.0:
    resolution: {integrity: sha512-n7lyhFKJfVZ9MnKtqbsqkQEk5P1KShj0+//V7mAcoI6bpbUjh3C/OG8HVD+pBihfh6Ovl01m8dkcv9HNqYajmQ==}
    dependencies:
      '@types/unist': 2.0.6
      unist-util-is: 5.1.1
      unist-util-visit-parents: 5.1.0

  /universal-user-agent/6.0.0:
    resolution: {integrity: sha512-isyNax3wXoKaulPDZWHQqbmIx1k2tb9fb3GGDBRxCscfYV2Ch7WxPArBsFEG8s/safwXTT7H4QGhaIkTp9447w==}
    dev: true

  /universalify/0.1.2:
    resolution: {integrity: sha512-rBJeI5CXAlmy1pV+617WB9J63U6XcazHHF2f2dbJix4XzpUF0RS3Zbj0FGIOCAva5P/d/GBOYaACQ1w+0azUkg==}
    engines: {node: '>= 4.0.0'}
    dev: true

  /universalify/2.0.0:
    resolution: {integrity: sha512-hAZsKq7Yy11Zu1DE0OzWjw7nnLZmJZYTDZZyEFHZdUhV8FkH5MCfoU1XMaxXovpyW5nq5scPqq0ZDP9Zyl04oQ==}
    engines: {node: '>= 10.0.0'}
    dev: true

  /unocss/0.15.6:
    resolution: {integrity: sha512-Cq2CQCA2ISHnNgv2ben1nQP8/3w8O1D5geoK6ZZY8F5wvIvw/mZ9+qcgVx2ZuX5lLZMRP8MG9jL2WW0ocVgjNg==}
    engines: {node: '>=14'}
    dependencies:
      '@unocss/cli': 0.15.6
      '@unocss/core': 0.15.6
      '@unocss/preset-attributify': 0.15.6
      '@unocss/preset-icons': 0.15.6
      '@unocss/preset-uno': 0.15.6
      '@unocss/reset': 0.15.6
      '@unocss/vite': 0.15.6
    transitivePeerDependencies:
      - supports-color
    dev: true

  /unpipe/1.0.0:
    resolution: {integrity: sha1-sr9O6FFKrmFltIF4KdIbLvSZBOw=}
    engines: {node: '>= 0.8'}
    dev: true

  /upath/1.2.0:
    resolution: {integrity: sha512-aZwGpamFO61g3OlfT7OQCHqhGnW43ieH9WZeP7QxN/G/jS4jfqUkZxoryvJgVPEcrl5NL/ggHsSmLMHuH64Lhg==}
    engines: {node: '>=4'}
    dev: true

  /uri-js/4.4.1:
    resolution: {integrity: sha512-7rKUyy33Q1yc98pQ1DAmLtwX109F7TIfWlW1Ydo8Wl1ii1SeHieeh0HHfPeL2fMXK6z0s8ecKs9frCuLJvndBg==}
    dependencies:
      punycode: 2.1.1
    dev: true

  /urlpattern-polyfill/1.0.0-rc5:
    resolution: {integrity: sha512-OxVmQLKMQbDZX1m8Ljuf26rzMUJ7lm3cnBAicqrB0qmo1qb/koH7EXayeHiZdiyc6Z0OnaHETW2JCoVHgTnGGA==}
    dev: true

  /util-deprecate/1.0.2:
    resolution: {integrity: sha1-RQ1Nyfpw3nMnYvvS1KKJgUGaDM8=}

  /util/0.12.4:
    resolution: {integrity: sha512-bxZ9qtSlGUWSOy9Qa9Xgk11kSslpuZwaxCg4sNIDj6FLucDab2JxnHwyNTCpHMtK1MjoQiWQ6DiUMZYbSrO+Sw==}
    dependencies:
      inherits: 2.0.4
      is-arguments: 1.1.1
      is-generator-function: 1.0.10
      is-typed-array: 1.1.8
      safe-buffer: 5.2.1
      which-typed-array: 1.1.7
    dev: false

  /uvu/0.5.3:
    resolution: {integrity: sha512-brFwqA3FXzilmtnIyJ+CxdkInkY/i4ErvP7uV0DnUVxQcQ55reuHphorpF+tZoVHK2MniZ/VJzI7zJQoc9T9Yw==}
    engines: {node: '>=8'}
    hasBin: true
    dependencies:
      dequal: 2.0.2
      diff: 5.0.0
      kleur: 4.1.4
      sade: 1.8.1

  /v8-compile-cache/2.3.0:
    resolution: {integrity: sha512-l8lCEmLcLYZh4nbunNZvQCJc5pv7+RCwa8q/LdUx8u7lsWvPDKmpodJAJNwkAhJC//dFY48KuIEmjtd4RViDrA==}
    dev: true

  /validate-npm-package-license/3.0.4:
    resolution: {integrity: sha512-DpKm2Ui/xN7/HQKCtpZxoRWBhZ9Z0kqtygG8XCgNQ8ZlDnxuQmWhj566j8fN4Cu3/JmbhsDo7fcAJq4s9h27Ew==}
    dependencies:
      spdx-correct: 3.1.1
      spdx-expression-parse: 3.0.1
    dev: true

  /vfile-location/4.0.1:
    resolution: {integrity: sha512-JDxPlTbZrZCQXogGheBHjbRWjESSPEak770XwWPfw5mTc1v1nWGLB/apzZxsx8a0SJVfF8HK8ql8RD308vXRUw==}
    dependencies:
      '@types/unist': 2.0.6
      vfile: 5.3.2
    dev: false

  /vfile-message/3.1.2:
    resolution: {integrity: sha512-QjSNP6Yxzyycd4SVOtmKKyTsSvClqBPJcd00Z0zuPj3hOIjg0rUPG6DbFGPvUKRgYyaIWLPKpuEclcuvb3H8qA==}
    dependencies:
      '@types/unist': 2.0.6
      unist-util-stringify-position: 3.0.2

  /vfile/5.3.2:
    resolution: {integrity: sha512-w0PLIugRY3Crkgw89TeMvHCzqCs/zpreR31hl4D92y6SOE07+bfJe+dK5Q2akwS+i/c801kzjoOr9gMcTe6IAA==}
    dependencies:
      '@types/unist': 2.0.6
      is-buffer: 2.0.5
      unist-util-stringify-position: 3.0.2
      vfile-message: 3.1.2

  /vite-imagetools/4.0.3:
    resolution: {integrity: sha512-8MfpwoUvJBGNgrBhVNd+HIRH32+1yN9vtFVGEAAWxa+/9E1pXGu4Lwj3d9Ydi6HwR9sFi4ZQdgaRkQDGKX9O1Q==}
    engines: {node: '>=12.0.0'}
    dependencies:
      '@rollup/pluginutils': 4.2.0
      imagetools-core: 3.0.2
      magic-string: 0.25.9
    dev: true

  /vite-plugin-pwa/0.11.11:
    resolution: {integrity: sha512-/nSLS7VfGN5UrL4a1ALGEQAyga/H0hYZjEkwPehiEFW1PM1DTi1A8GkPCsmevKwR6vt10P+5wS1wrvSgwQemzw==}
    peerDependencies:
      vite: ^2.0.0
    peerDependenciesMeta:
      vite:
        optional: true
    dependencies:
      debug: 4.3.4
      fast-glob: 3.2.11
      pretty-bytes: 5.6.0
      rollup: 2.70.1
      workbox-build: 6.5.1
      workbox-window: 6.5.1
    transitivePeerDependencies:
      - '@types/babel__core'
      - supports-color
    dev: true

  /vite/2.8.6:
    resolution: {integrity: sha512-e4H0QpludOVKkmOsRyqQ7LTcMUDF3mcgyNU4lmi0B5JUbe0ZxeBBl8VoZ8Y6Rfn9eFKYtdXNPcYK97ZwH+K2ug==}
    engines: {node: '>=12.2.0'}
    hasBin: true
    peerDependencies:
      less: '*'
      sass: '*'
      stylus: '*'
    peerDependenciesMeta:
      less:
        optional: true
      sass:
        optional: true
      stylus:
        optional: true
    dependencies:
      esbuild: 0.14.27
      postcss: 8.4.12
      resolve: 1.22.0
      rollup: 2.70.1
    optionalDependencies:
      fsevents: 2.3.2
    dev: false

  /vite/2.8.6_sass@1.49.9:
    resolution: {integrity: sha512-e4H0QpludOVKkmOsRyqQ7LTcMUDF3mcgyNU4lmi0B5JUbe0ZxeBBl8VoZ8Y6Rfn9eFKYtdXNPcYK97ZwH+K2ug==}
    engines: {node: '>=12.2.0'}
    hasBin: true
    peerDependencies:
      less: '*'
      sass: '*'
      stylus: '*'
    peerDependenciesMeta:
      less:
        optional: true
      sass:
        optional: true
      stylus:
        optional: true
    dependencies:
      esbuild: 0.14.27
      postcss: 8.4.12
      resolve: 1.22.0
      rollup: 2.70.1
      sass: 1.49.9
    optionalDependencies:
      fsevents: 2.3.2
    dev: false

  /vm2/3.9.9:
    resolution: {integrity: sha512-xwTm7NLh/uOjARRBs8/95H0e8fT3Ukw5D/JJWhxMbhKzNh1Nu981jQKvkep9iKYNxzlVrdzD0mlBGkDKZWprlw==}
    engines: {node: '>=6.0'}
    hasBin: true
    dependencies:
      acorn: 8.7.0
      acorn-walk: 8.2.0
    dev: true

  /vscode-css-languageservice/5.2.0:
    resolution: {integrity: sha512-FR5yDEfzbXJtYmZYrA7JWFcRSLHsJw3nv55XAmx7qdwRpFj9yy0ulKfN/NUUdiZW2jZU2fD/+Y4VJYPdafHDag==}
    dependencies:
      vscode-languageserver-textdocument: 1.0.4
      vscode-languageserver-types: 3.16.0
      vscode-nls: 5.0.0
      vscode-uri: 3.0.3
    dev: false

  /vscode-emmet-helper/2.1.2:
    resolution: {integrity: sha512-Fy6UNawSgxE3Kuqi54vSXohf03iOIrp1A74ReAgzvGP9Yt7fUAvkqF6No2WAc34/w0oWAHAeqoBNqmKKWh6U5w==}
    deprecated: This package has been renamed to @vscode/emmet-helper, please update to the new name
    dependencies:
      emmet: 2.3.6
      jsonc-parser: 2.3.1
      vscode-languageserver-textdocument: 1.0.4
      vscode-languageserver-types: 3.16.0
      vscode-nls: 5.0.0
      vscode-uri: 2.1.2
    dev: false

  /vscode-html-languageservice/3.2.0:
    resolution: {integrity: sha512-aLWIoWkvb5HYTVE0kI9/u3P0ZAJGrYOSAAE6L0wqB9radKRtbJNrF9+BjSUFyCgBdNBE/GFExo35LoknQDJrfw==}
    dependencies:
      vscode-languageserver-textdocument: 1.0.4
      vscode-languageserver-types: 3.16.0-next.2
      vscode-nls: 5.0.0
      vscode-uri: 2.1.2
    dev: false

  /vscode-jsonrpc/6.0.0:
    resolution: {integrity: sha512-wnJA4BnEjOSyFMvjZdpiOwhSq9uDoK8e/kpRJDTaMYzwlkrhG1fwDIZI94CLsLzlCK5cIbMMtFlJlfR57Lavmg==}
    engines: {node: '>=8.0.0 || >=10.0.0'}
    dev: false

  /vscode-languageserver-protocol/3.16.0:
    resolution: {integrity: sha512-sdeUoAawceQdgIfTI+sdcwkiK2KU+2cbEYA0agzM2uqaUy2UpnnGHtWTHVEtS0ES4zHU0eMFRGN+oQgDxlD66A==}
    dependencies:
      vscode-jsonrpc: 6.0.0
      vscode-languageserver-types: 3.16.0
    dev: false

  /vscode-languageserver-textdocument/1.0.4:
    resolution: {integrity: sha512-/xhqXP/2A2RSs+J8JNXpiiNVvvNM0oTosNVmQnunlKvq9o4mupHOBAnnzH0lwIPKazXKvAKsVp1kr+H/K4lgoQ==}
    dev: false

  /vscode-languageserver-types/3.16.0:
    resolution: {integrity: sha512-k8luDIWJWyenLc5ToFQQMaSrqCHiLwyKPHKPQZ5zz21vM+vIVUSvsRpcbiECH4WR88K2XZqc4ScRcZ7nk/jbeA==}
    dev: false

  /vscode-languageserver-types/3.16.0-next.2:
    resolution: {integrity: sha512-QjXB7CKIfFzKbiCJC4OWC8xUncLsxo19FzGVp/ADFvvi87PlmBSCAtZI5xwGjF5qE0xkLf0jjKUn3DzmpDP52Q==}
    dev: false

  /vscode-languageserver/6.1.1:
    resolution: {integrity: sha512-DueEpkUAkD5XTR4MLYNr6bQIp/UFR0/IPApgXU3YfCBCB08u2sm9hRCs6DxYZELkk++STPjpcjksR2H8qI3cDQ==}
    hasBin: true
    dependencies:
      vscode-languageserver-protocol: 3.16.0
    dev: false

  /vscode-nls/5.0.0:
    resolution: {integrity: sha512-u0Lw+IYlgbEJFF6/qAqG2d1jQmJl0eyAGJHoAJqr2HT4M2BNuQYSEiSE75f52pXHSJm8AlTjnLLbBFPrdz2hpA==}
    dev: false

  /vscode-oniguruma/1.6.2:
    resolution: {integrity: sha512-KH8+KKov5eS/9WhofZR8M8dMHWN2gTxjMsG4jd04YhpbPR91fUj7rYQ2/XjeHCJWbg7X++ApRIU9NUwM2vTvLA==}
    dev: false

  /vscode-textmate/5.2.0:
    resolution: {integrity: sha512-Uw5ooOQxRASHgu6C7GVvUxisKXfSgW4oFlO+aa+PAkgmH89O3CXxEEzNRNtHSqtXFTl0nAC1uYj0GMSH27uwtQ==}
    dev: false

  /vscode-uri/2.1.2:
    resolution: {integrity: sha512-8TEXQxlldWAuIODdukIb+TR5s+9Ds40eSJrw+1iDDA9IFORPjMELarNQE3myz5XIkWWpdprmJjm1/SxMlWOC8A==}
    dev: false

  /vscode-uri/3.0.3:
    resolution: {integrity: sha512-EcswR2S8bpR7fD0YPeS7r2xXExrScVMxg4MedACaWHEtx9ftCF/qHG1xGkolzTPcEmjTavCQgbVzHUIdTMzFGA==}
    dev: false

  /vue/3.2.31:
    resolution: {integrity: sha512-odT3W2tcffTiQCy57nOT93INw1auq5lYLLYtWpPYQQYQOOdHiqFct9Xhna6GJ+pJQaF67yZABraH47oywkJgFw==}
    dependencies:
      '@vue/compiler-dom': 3.2.31
      '@vue/compiler-sfc': 3.2.31
      '@vue/runtime-dom': 3.2.31
      '@vue/server-renderer': 3.2.31_vue@3.2.31
      '@vue/shared': 3.2.31

  /wcwidth/1.0.1:
    resolution: {integrity: sha1-8LDc+RW8X/FSivrbLA4XtTLaL+g=}
    dependencies:
      defaults: 1.0.3

  /web-namespaces/2.0.1:
    resolution: {integrity: sha512-bKr1DkiNa2krS7qxNtdrtHAmzuYGFQLiQ13TsorsdT6ULTkPLKuu5+GsFpDlg6JFjUTwX2DyhMPG2be8uPrqsQ==}
    dev: false

  /web-streams-polyfill/3.2.0:
    resolution: {integrity: sha512-EqPmREeOzttaLRm5HS7io98goBgZ7IVz79aDvqjD0kYXLtFZTc0T/U6wHTPKyIjb+MdN7DFIIX6hgdBEpWmfPA==}
    engines: {node: '>= 8'}

  /webidl-conversions/3.0.1:
    resolution: {integrity: sha1-JFNCdeKnvGvnvIZhHMFq4KVlSHE=}

  /webidl-conversions/4.0.2:
    resolution: {integrity: sha512-YQ+BmxuTgd6UXZW3+ICGfyqRyHXVlD5GtQr5+qjiNW7bF0cqrzX500HVXPBOvgXb5YnzDd+h0zqyv61KUD7+Sg==}
    dev: true

  /whatwg-url/5.0.0:
    resolution: {integrity: sha1-lmRU6HZUYuN2RNNib2dCzotwll0=}
    dependencies:
      tr46: 0.0.3
      webidl-conversions: 3.0.1

  /whatwg-url/7.1.0:
    resolution: {integrity: sha512-WUu7Rg1DroM7oQvGWfOiAK21n74Gg+T4elXEQYkOhtyLeWiJFoOGLXPKI/9gzIie9CtwVLm8wtw6YJdKyxSjeg==}
    dependencies:
      lodash.sortby: 4.7.0
      tr46: 1.0.1
      webidl-conversions: 4.0.2
    dev: true

  /which-boxed-primitive/1.0.2:
    resolution: {integrity: sha512-bwZdv0AKLpplFY2KZRX6TvyuN7ojjr7lwkg6ml0roIy9YeuSr7JS372qlNW18UQYzgYK9ziGcerWqZOmEn9VNg==}
    dependencies:
      is-bigint: 1.0.4
      is-boolean-object: 1.1.2
      is-number-object: 1.0.6
      is-string: 1.0.7
      is-symbol: 1.0.4

  /which-module/2.0.0:
    resolution: {integrity: sha1-2e8H3Od7mQK4o6j6SzHD4/fm6Ho=}
    dev: true

  /which-pm/2.0.0:
    resolution: {integrity: sha512-Lhs9Pmyph0p5n5Z3mVnN0yWcbQYUAD7rbQUiMsQxOJ3T57k7RFe35SUwWMf7dsbDZks1uOmw4AecB/JMDj3v/w==}
    engines: {node: '>=8.15'}
    dependencies:
      load-yaml-file: 0.2.0
      path-exists: 4.0.0
    dev: true

  /which-typed-array/1.1.7:
    resolution: {integrity: sha512-vjxaB4nfDqwKI0ws7wZpxIlde1XrLX5uB0ZjpfshgmapJMD7jJWhZI+yToJTqaFByF0eNBcYxbjmCzoRP7CfEw==}
    engines: {node: '>= 0.4'}
    dependencies:
      available-typed-arrays: 1.0.5
      call-bind: 1.0.2
      es-abstract: 1.19.1
      foreach: 2.0.5
      has-tostringtag: 1.0.0
      is-typed-array: 1.1.8
    dev: false

  /which/1.3.1:
    resolution: {integrity: sha512-HxJdYWq1MTIQbJ3nw0cqssHoTNU267KlrDuGZ1WYlxDStUtKUhOaJmh112/TZmHxxUfuJqPXSOm7tDyas0OSIQ==}
    hasBin: true
    dependencies:
      isexe: 2.0.0
    dev: true

  /which/2.0.2:
    resolution: {integrity: sha512-BLI3Tl1TW3Pvl70l3yq3Y64i+awpwXqsGBYWkkqMtnbXgrMD+yj7rhW0kuEDxzJaYXGjEW5ogapKNMEKNMjibA==}
    engines: {node: '>= 8'}
    hasBin: true
    dependencies:
      isexe: 2.0.0
    dev: true

  /wide-align/1.1.5:
    resolution: {integrity: sha512-eDMORYaPNZ4sQIuuYPDHdQvf4gyCF9rEEV/yPxGfwPkRodwEgiMUUXTx/dex+Me0wxx53S+NgUHaP7y3MGlDmg==}
    dependencies:
      string-width: 1.0.2
    dev: true

  /word-wrap/1.2.3:
    resolution: {integrity: sha512-Hz/mrNwitNRh/HUAtM/VT/5VH+ygD6DV7mYKZAtHOrbs8U7lvPS6xf7EJKMF0uW1KJCl0H701g3ZGus+muE5vQ==}
    engines: {node: '>=0.10.0'}
    dev: true

  /workbox-background-sync/6.5.1:
    resolution: {integrity: sha512-T5a35fagLXQvV8Dr4+bDU+XYsP90jJ3eBLjZMKuCNELMQZNj+VekCODz1QK44jgoBeQk+vp94pkZV6G+e41pgg==}
    dependencies:
      idb: 6.1.5
      workbox-core: 6.5.1
    dev: true

  /workbox-broadcast-update/6.5.1:
    resolution: {integrity: sha512-mb/oyblyEpDbw167cCTyHnC3RqCnCQHtFYuYZd+QTpuExxM60qZuBH1AuQCgvLtDcztBKdEYK2VFD9SZYgRbaQ==}
    dependencies:
      workbox-core: 6.5.1
    dev: true

  /workbox-build/6.5.1:
    resolution: {integrity: sha512-coDUDzHvFZ1ADOl3wKCsCSyOBvkPKlPgcQDb6LMMShN1zgF31Mev/1HzN3+9T2cjjWAgFwZKkuRyExqc1v21Zw==}
    engines: {node: '>=10.0.0'}
    dependencies:
      '@apideck/better-ajv-errors': 0.3.3_ajv@8.10.0
      '@babel/core': 7.17.8
      '@babel/preset-env': 7.16.11_@babel+core@7.17.8
      '@babel/runtime': 7.17.8
      '@rollup/plugin-babel': 5.3.1_@babel+core@7.17.8+rollup@2.70.1
      '@rollup/plugin-node-resolve': 11.2.1_rollup@2.70.1
      '@rollup/plugin-replace': 2.4.2_rollup@2.70.1
      '@surma/rollup-plugin-off-main-thread': 2.2.3
      ajv: 8.10.0
      common-tags: 1.8.2
      fast-json-stable-stringify: 2.1.0
      fs-extra: 9.1.0
      glob: 7.2.0
      lodash: 4.17.21
      pretty-bytes: 5.6.0
      rollup: 2.70.1
      rollup-plugin-terser: 7.0.2_rollup@2.70.1
      source-map: 0.8.0-beta.0
      stringify-object: 3.3.0
      strip-comments: 2.0.1
      tempy: 0.6.0
      upath: 1.2.0
      workbox-background-sync: 6.5.1
      workbox-broadcast-update: 6.5.1
      workbox-cacheable-response: 6.5.1
      workbox-core: 6.5.1
      workbox-expiration: 6.5.1
      workbox-google-analytics: 6.5.1
      workbox-navigation-preload: 6.5.1
      workbox-precaching: 6.5.1
      workbox-range-requests: 6.5.1
      workbox-recipes: 6.5.1
      workbox-routing: 6.5.1
      workbox-strategies: 6.5.1
      workbox-streams: 6.5.1
      workbox-sw: 6.5.1
      workbox-window: 6.5.1
    transitivePeerDependencies:
      - '@types/babel__core'
      - supports-color
    dev: true

  /workbox-cacheable-response/6.5.1:
    resolution: {integrity: sha512-3TdtH/luDiytmM+Cn72HCBLZXmbeRNJqZx2yaVOfUZhj0IVwZqQXhNarlGE9/k6U5Jelb+TtpH2mLVhnzfiSMg==}
    dependencies:
      workbox-core: 6.5.1
    dev: true

  /workbox-core/6.5.1:
    resolution: {integrity: sha512-qObXZ39aFJ2N8X7IUbGrJHKWguliCuU1jOXM/I4MTT84u9BiKD2rHMkIzgeRP1Ixu9+cXU4/XHJq3Cy0Qqc5hw==}
    dev: true

  /workbox-expiration/6.5.1:
    resolution: {integrity: sha512-iY/cTADAQATMmPkUBRmQdacqq0TJd2wMHimBQz+tRnPGHSMH+/BoLPABPnu7O7rT/g/s59CUYYRGxe3mEgoJCA==}
    dependencies:
      idb: 6.1.5
      workbox-core: 6.5.1
    dev: true

  /workbox-google-analytics/6.5.1:
    resolution: {integrity: sha512-qZU46/h4dbionYT6Yk6iBkUwpiEzAfnO1W7KkI+AMmY7G9/gA03dQQ7rpTw8F4vWrG7ahTUGWDFv6fERtaw1BQ==}
    dependencies:
      workbox-background-sync: 6.5.1
      workbox-core: 6.5.1
      workbox-routing: 6.5.1
      workbox-strategies: 6.5.1
    dev: true

  /workbox-navigation-preload/6.5.1:
    resolution: {integrity: sha512-aKrgAbn2IMgzTowTi/ZyKdQUcES2m++9aGtpxqsX7Gn9ovCY8zcssaMEAMMwrIeveij5HiWNBrmj6MWDHi+0rg==}
    dependencies:
      workbox-core: 6.5.1
    dev: true

  /workbox-precaching/6.5.1:
    resolution: {integrity: sha512-EzlPBxvmjGfE56YZzsT/vpVkpLG1XJhoplgXa5RPyVWLUL1LbwEAxhkrENElSS/R9tgiTw80IFwysidfUqLihg==}
    dependencies:
      workbox-core: 6.5.1
      workbox-routing: 6.5.1
      workbox-strategies: 6.5.1
    dev: true

  /workbox-range-requests/6.5.1:
    resolution: {integrity: sha512-57Da/qRbd9v33YlHX0rlSUVFmE4THCjKqwkmfhY3tNLnSKN2L5YBS3qhWeDO0IrMNgUj+rGve2moKYXeUqQt4A==}
    dependencies:
      workbox-core: 6.5.1
    dev: true

  /workbox-recipes/6.5.1:
    resolution: {integrity: sha512-DGsyKygHggcGPQpWafC/Nmbm1Ny3sB2vE9r//3UbeidXiQ+pLF14KEG1/0NNGRaY+lfOXOagq6d1H7SC8KA+rA==}
    dependencies:
      workbox-cacheable-response: 6.5.1
      workbox-core: 6.5.1
      workbox-expiration: 6.5.1
      workbox-precaching: 6.5.1
      workbox-routing: 6.5.1
      workbox-strategies: 6.5.1
    dev: true

  /workbox-routing/6.5.1:
    resolution: {integrity: sha512-yAAncdTwanvlR8KPjubyvFKeAok8ZcIws6UKxvIAg0I+wsf7UYi93DXNuZr6RBSQrByrN6HkCyjuhmk8P63+PA==}
    dependencies:
      workbox-core: 6.5.1
    dev: true

  /workbox-strategies/6.5.1:
    resolution: {integrity: sha512-JNaTXPy8wXzKkr+6za7/eJX9opoZk7UgY261I2kPxl80XQD8lMjz0vo9EOcBwvD72v3ZhGJbW84ZaDwFEhFvWA==}
    dependencies:
      workbox-core: 6.5.1
    dev: true

  /workbox-streams/6.5.1:
    resolution: {integrity: sha512-7jaTWm6HRGJ/ewECnhb+UgjTT50R42E0/uNCC4eTKQwnLO/NzNGjoXTdQgFjo4zteR+L/K6AtFAiYKH3ZJbAYw==}
    dependencies:
      workbox-core: 6.5.1
      workbox-routing: 6.5.1
    dev: true

  /workbox-sw/6.5.1:
    resolution: {integrity: sha512-hVrQa19yo9wzN1fQQ/h2JlkzFpkuH2qzYT2/rk7CLaWt6tLnTJVFCNHlGRRPhytZSf++LoIy7zThT714sowT/Q==}
    dev: true

  /workbox-window/6.5.1:
    resolution: {integrity: sha512-oRlun9u7b7YEjo2fIDBqJkU2hXtrEljXcOytRhfeQRbqXxjUOpFgXSGRSAkmDx1MlKUNOSbr+zfi8h5n7In3yA==}
    dependencies:
      '@types/trusted-types': 2.0.2
      workbox-core: 6.5.1
    dev: true

  /workerpool/6.2.0:
    resolution: {integrity: sha512-Rsk5qQHJ9eowMH28Jwhe8HEbmdYDX4lwoMWshiCXugjtHqMD9ZbiqSDLxcsfdqsETPzVUtX5s1Z5kStiIM6l4A==}
    dev: true

  /wrap-ansi/6.2.0:
    resolution: {integrity: sha512-r6lPcBGxZXlIcymEu7InxDMhdW0KDxpLgoFLcguasxCaJ/SOIZwINatK9KY/tf+ZrlywOKU0UDj3ATXUBfxJXA==}
    engines: {node: '>=8'}
    dependencies:
      ansi-styles: 4.3.0
      string-width: 4.2.3
      strip-ansi: 6.0.1
    dev: true

  /wrap-ansi/7.0.0:
    resolution: {integrity: sha512-YVGIj2kamLSTxw6NsZjoBxfSwsn0ycdesmc4p+Q21c5zPuZ1pl+NfxVdxPtdHvmNVOQ6XSYG4AUtyt/Fi7D16Q==}
    engines: {node: '>=10'}
    dependencies:
      ansi-styles: 4.3.0
      string-width: 4.2.3
      strip-ansi: 6.0.1
    dev: true

  /wrappy/1.0.2:
    resolution: {integrity: sha1-tSQ9jz7BqjXxNkYFvA0QNuMKtp8=}

  /xregexp/2.0.0:
    resolution: {integrity: sha1-UqY+VsoLhKfzpfPWGHLxJq16WUM=}
    dev: true

  /xtend/4.0.2:
    resolution: {integrity: sha512-LKYU1iAXJXUgAXn9URjiu+MWhyUXHsvfp7mcuYm9dSUKK0/CjtrUwFAxD82/mCWbtLsGjFIad0wIsod4zrTAEQ==}
    engines: {node: '>=0.4'}

  /y18n/4.0.3:
    resolution: {integrity: sha512-JKhqTOwSrqNA1NY5lSztJ1GrBiUodLMmIZuLiDaMRJ+itFd+ABVE8XBjOvIWL+rSqNDC74LCSFmlb/U4UZ4hJQ==}
    dev: true

  /y18n/5.0.8:
    resolution: {integrity: sha512-0pfFzegeDWJHJIAmTLRP2DwHjdF5s7jo9tuztdQxAhINCdvS+3nGINqPd00AphqJR/0LhANUS6/+7SCb98YOfA==}
    engines: {node: '>=10'}
    dev: true

  /yallist/2.1.2:
    resolution: {integrity: sha1-HBH5IY8HYImkfdUS+TxmmaaoHVI=}
    dev: true

  /yallist/3.1.1:
    resolution: {integrity: sha512-a4UGQaWPH59mOXUYnAG2ewncQS4i4F43Tv3JoAM+s2VDAmS9NsK8GpDMLrCHPksFT7h3K6TOoUNn2pb7RoXx4g==}
    dev: true

  /yallist/4.0.0:
    resolution: {integrity: sha512-3wdGidZyq5PB084XLES5TpOSRA3wjXAlIWMhum2kRcv/41Sn2emQ0dycQW4uZXLejwKvg6EsvbdlVL+FYEct7A==}

  /yaml/1.10.2:
    resolution: {integrity: sha512-r3vXyErRCYJ7wg28yvBY5VSoAF8ZvlcW9/BwUzEtUsjvX/DKs24dIkuwjtuprwJJHsbyUbLApepYTR1BN4uHrg==}
    engines: {node: '>= 6'}

  /yargs-parser/18.1.3:
    resolution: {integrity: sha512-o50j0JeToy/4K6OZcaQmW6lyXXKhq7csREXcDwk2omFPJEwUNOVtJKvmDr9EI1fAJZUyZcRF7kxGBWmRXudrCQ==}
    engines: {node: '>=6'}
    dependencies:
      camelcase: 5.3.1
      decamelize: 1.2.0
    dev: true

  /yargs-parser/20.2.4:
    resolution: {integrity: sha512-WOkpgNhPTlE73h4VFAFsOnomJVaovO8VqLDzy5saChRBFQFBoMYirowyW+Q9HB4HFF4Z7VZTiG3iSzJJA29yRA==}
    engines: {node: '>=10'}
    dev: true

  /yargs-parser/21.0.1:
    resolution: {integrity: sha512-9BK1jFpLzJROCI5TzwZL/TU4gqjK5xiHV/RfWLOahrjAko/e4DJkRDZQXfvqAsiZzzYhgAzbgz6lg48jcm4GLg==}
    engines: {node: '>=12'}
    dev: false

  /yargs-unparser/2.0.0:
    resolution: {integrity: sha512-7pRTIA9Qc1caZ0bZ6RYRGbHJthJWuakf+WmHK0rVeLkNrrGhfoabBNdue6kdINI6r4if7ocq9aD/n7xwKOdzOA==}
    engines: {node: '>=10'}
    dependencies:
      camelcase: 6.3.0
      decamelize: 4.0.0
      flat: 5.0.2
      is-plain-obj: 2.1.0
    dev: true

  /yargs/15.4.1:
    resolution: {integrity: sha512-aePbxDmcYW++PaqBsJ+HYUFwCdv4LVvdnhBy78E57PIor8/OVvhMrADFFEDh8DHDFRv/O9i3lPhsENjO7QX0+A==}
    engines: {node: '>=8'}
    dependencies:
      cliui: 6.0.0
      decamelize: 1.2.0
      find-up: 4.1.0
      get-caller-file: 2.0.5
      require-directory: 2.1.1
      require-main-filename: 2.0.0
      set-blocking: 2.0.0
      string-width: 4.2.3
      which-module: 2.0.0
      y18n: 4.0.3
      yargs-parser: 18.1.3
    dev: true

  /yargs/16.2.0:
    resolution: {integrity: sha512-D1mvvtDG0L5ft/jGWkLpG1+m0eQxOfaBvTNELraWj22wSVUMWxZUvYgJYcKh6jGGIkJFhH4IZPQhR4TKpc8mBw==}
    engines: {node: '>=10'}
    dependencies:
      cliui: 7.0.4
      escalade: 3.1.1
      get-caller-file: 2.0.5
      require-directory: 2.1.1
      string-width: 4.2.3
      y18n: 5.0.8
      yargs-parser: 20.2.4
    dev: true

  /yocto-queue/0.1.0:
    resolution: {integrity: sha512-rVksvsnNCdJ/ohGc6xgPwyN8eheCxsiLM8mxuE/t/mOVqJewPuO1miLpTHQiRgTKCLexL4MeAFVagts7HmNZ2Q==}
    engines: {node: '>=10'}
    dev: true

  /zod/3.14.2:
    resolution: {integrity: sha512-iF+wrtzz7fQfkmn60PG6XFxaWBhYYKzp2i+nv24WbLUWb2JjymdkHlzBwP0erpc78WotwP5g9AAu7Sk8GWVVNw==}
    dev: false

  /zwitch/2.0.2:
    resolution: {integrity: sha512-JZxotl7SxAJH0j7dN4pxsTV6ZLXoLdGME+PsjkL/DaBrVryK9kTGq06GfKrwcSOqypP+fdXGoCHE36b99fWVoA==}<|MERGE_RESOLUTION|>--- conflicted
+++ resolved
@@ -286,14 +286,9 @@
 
   examples/ssr:
     specifiers:
-<<<<<<< HEAD
       '@astrojs/node': ^0.0.1
-      '@astrojs/svelte': ^0.0.1
-      astro: ^0.25.0-next.1
-=======
       '@astrojs/svelte': ^0.0.2-next.0
       astro: ^0.25.0-next.2
->>>>>>> 930dc75c
       concurrently: ^7.0.0
       lightcookie: ^1.0.25
       svelte: ^3.46.4
