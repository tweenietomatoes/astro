--- conflicted
+++ resolved
@@ -48,11 +48,8 @@
   },
   "devDependencies": {
     "@types/chai": "^4.3.1",
-<<<<<<< HEAD
+    "@types/estree": "^1.0.0",
     "@types/github-slugger": "^1.3.0",
-=======
-    "@types/estree": "^1.0.0",
->>>>>>> 1dc651d7
     "@types/mocha": "^9.1.1",
     "@types/yargs-parser": "^21.0.0",
     "astro": "workspace:*",
